{% extends "base.html" %}
{% load i18n %}
{% load url from future %}

{% block breadcrumbs %}
<li><a href="{{ object.project.get_absolute_url }}">{{ object.project }}</a></li>
<li><a href="{{ object.get_absolute_url }}">{{ object.name }}</a></li>

<a class="pull-right" href="{{ object.get_widgets_url }}">
<img src="{% url 'widget-image' project=object.project.slug widget='shields' color='badge' extension='svg' %}" />
</a>
{% endblock %}

{% block content %}
{% include "show-lock.html" %}

<ul class="nav nav-pills">
  <li class="active"><a href="#overview" data-toggle="tab">{% trans "Overview" %}</a></li>
  <li><a href="#history" data-toggle="tab">{% trans "History" %}</a></li>
  <li><a href="#activity" data-toggle="tab" data-href="{% url 'view_activity_subproject' project=object.project.slug subproject=object.slug %}">{% trans "Activity" %}</a></li>
  <li class="dropdown">
    <a class="dropdown-toggle" data-toggle="dropdown" href="#">
      {% trans "Tools" %} <span class="caret"></span>
    </a>
    <ul class="dropdown-menu">
      <li><a href="{% url 'data_project' project=object.project.slug  %}">{% trans "Data exports" %}</a></li>
      {% if perms.trans.commit_translation or perms.trans.update_translation %}
      <li><a href="#git" data-toggle="tab" data-href="{% url 'git_status_subproject' project=object.project.slug subproject=object.slug %}">{% trans "Git maintenance" %}</a></li>
      {% endif %}
      <li><a href="{% url 'show_source' project=object.project.slug subproject=object.slug %}">{% trans "Source strings review" %}</a></li>
    </ul>
  </li>
  <li class="dropdown">
    <a class="dropdown-toggle" data-toggle="dropdown" href="#">
      {% trans "Share" %} <span class="caret"></span>
    </a>
    <ul class="dropdown-menu">
{% with object.get_share_url as share_url and object.get_widgets_url as widgets_url %}
      <li><a href="http://www.facebook.com/sharer.php?u={{ share_url }}">{% trans "Share on Facebook!" %}</a></li>
      <li><a href="https://twitter.com/share?text={% blocktrans %}Translate {{ object }} using %23Weblate at {{ share_url }}!{% endblocktrans %}">{% trans "Tweet this translation!" %}</a></li>
      <li><a href="{{ widgets_url }}">{% trans "Status widgets" %}</a></li>
{% endwith %}
    </ul>
  </li>
</ul>



<div class="tab-content">
<div class="tab-pane active" id="overview">
<div class="row">

<div class="col-md-6">
<div class="panel panel-primary">
  <div class="panel-heading"><h4 class="panel-title">{% trans "Translations" %}</h4></div>
  <div class="panel-body">

{% include "list-translations.html" %}

</div>
</div>


</div>

<<<<<<< HEAD
<div class="col-md-6">

<div class="panel panel-primary">
  <div class="panel-heading"><h4 class="panel-title">{% trans "Project Information" %}</h4></div>
  <div class="panel-body">
=======
<div class="tabs" id="subproject-tabs">
<ul>
<li><a href="#changes">{% trans "History" %}</a></li>
{% if object.can_add_language %}
<li><a href="#new-lang">{% trans "New translation" %}</a></li>
{% endif %}
{% if perms.trans.commit_translation or perms.trans.update_translation %}
<li><a href="{% url 'git_status_subproject' project=object.project.slug subproject=object.slug %}">{% trans "Git maintenance" %}</a></li>
{% endif %}
{% if enable_sharing %}
<li><a href="#share">{% trans "Share" %}</a></li>
{% endif %}
<li><a href="#tools">{% trans "Tools" %}</a></li>
<li><a href="{% url 'view_activity_subproject' project=object.project.slug subproject=object.slug %}">{% trans "Activity" %}</a></li>
</ul>
>>>>>>> 84c9f179

<table class="table">
{% include "subproject_info.html" %}
</table>
</div>
</div>

{% if object.can_add_language and user.is_authenticated %}
<form action="{% url 'new-language' project=object.project.slug subproject=object.slug %}" method="post">
{% csrf_token %}
<div class="panel panel-primary">
  <div class="panel-heading"><h4 class="panel-title">{% trans "New translation" %}</h4></div>
  <div class="panel-body">
{% if object.project.new_lang == 'url' %}
<p>{% blocktrans with object.project.instructions as url %}Should your language be missing, please follow <a href="{{ url }}">translator instructions</a>.{% endblocktrans %}</p>
{% else %}
<p>{% trans "Please choose the language into which you would like to translate." %}</p>
{{ new_lang_form.as_div }}
</td>
</tr>
</table>
<p class="help-block"><a href="{% url 'contact' %}?subject=New+language+request+for+{{ object }}">{% trans "Can not find your language in above list?" %}</a></p>
</div>
<div class="panel-footer">
<input class="btn btn-default" type="submit" value="{% trans "Start new translation" %}" />
{% endif %}
</div>
</div>
</form>
{% endif %}


</div>

</div>

</div>


<div class="tab-pane" id="history">
{% include "last-changes.html" %}
</div>

<<<<<<< HEAD
<div class="tab-pane" id="activity">
<div class="panel panel-primary">
<div class="panel-heading"><h4 class="panel-title">{% trans "Activity" %}</h4></div>
<div class="panel-body">
<p>{% trans "Loading…" %}</p>
</div>

</div>
</div>

{% if perms.trans.commit_translation or perms.trans.update_translation %}
<div class="tab-pane" id="git">
<div class="panel panel-primary">
<div class="panel-heading"><h4 class="panel-title">{% trans "Git maintenance" %}</h4></div>
<div class="panel-body">
<p>{% trans "Loading…" %}</p>
=======
{% if enable_sharing %}
<div id="share">
{% with object.project as project %}
{% include 'share.html' %}
{% endwith %}
>>>>>>> 84c9f179
</div>
{% endif %}

</div>
</div>
{% endif %}

</div>



</div>

{% endblock %}
<|MERGE_RESOLUTION|>--- conflicted
+++ resolved
@@ -30,6 +30,7 @@
       <li><a href="{% url 'show_source' project=object.project.slug subproject=object.slug %}">{% trans "Source strings review" %}</a></li>
     </ul>
   </li>
+{% if enable_sharing %}
   <li class="dropdown">
     <a class="dropdown-toggle" data-toggle="dropdown" href="#">
       {% trans "Share" %} <span class="caret"></span>
@@ -42,6 +43,7 @@
 {% endwith %}
     </ul>
   </li>
+{% endif %}
 </ul>
 
 
@@ -63,29 +65,11 @@
 
 </div>
 
-<<<<<<< HEAD
 <div class="col-md-6">
 
 <div class="panel panel-primary">
   <div class="panel-heading"><h4 class="panel-title">{% trans "Project Information" %}</h4></div>
   <div class="panel-body">
-=======
-<div class="tabs" id="subproject-tabs">
-<ul>
-<li><a href="#changes">{% trans "History" %}</a></li>
-{% if object.can_add_language %}
-<li><a href="#new-lang">{% trans "New translation" %}</a></li>
-{% endif %}
-{% if perms.trans.commit_translation or perms.trans.update_translation %}
-<li><a href="{% url 'git_status_subproject' project=object.project.slug subproject=object.slug %}">{% trans "Git maintenance" %}</a></li>
-{% endif %}
-{% if enable_sharing %}
-<li><a href="#share">{% trans "Share" %}</a></li>
-{% endif %}
-<li><a href="#tools">{% trans "Tools" %}</a></li>
-<li><a href="{% url 'view_activity_subproject' project=object.project.slug subproject=object.slug %}">{% trans "Activity" %}</a></li>
-</ul>
->>>>>>> 84c9f179
 
 <table class="table">
 {% include "subproject_info.html" %}
@@ -129,7 +113,6 @@
 {% include "last-changes.html" %}
 </div>
 
-<<<<<<< HEAD
 <div class="tab-pane" id="activity">
 <div class="panel panel-primary">
 <div class="panel-heading"><h4 class="panel-title">{% trans "Activity" %}</h4></div>
@@ -146,15 +129,7 @@
 <div class="panel-heading"><h4 class="panel-title">{% trans "Git maintenance" %}</h4></div>
 <div class="panel-body">
 <p>{% trans "Loading…" %}</p>
-=======
-{% if enable_sharing %}
-<div id="share">
-{% with object.project as project %}
-{% include 'share.html' %}
-{% endwith %}
->>>>>>> 84c9f179
 </div>
-{% endif %}
 
 </div>
 </div>
