<<<<<<< HEAD
Weblate 4.0
-----------

Not yet released.

* Weblate now requires Python 3.5 or newer.
* Added management overview of component alerts.
=======
Weblate 3.11.3
--------------

Not yet released.

* Fixed searching for fields with certain priority.
* Fixed predefined query for recently added.
* Fixed searching returning duplicate matches.
* Fixed notifications rendering in Gmail.
* Fixed reverting changes from the history.
* Added links to events in digest notifications.
* Fixed email for account removal confirmation.
>>>>>>> 64b57984

Weblate 3.11.2
--------------

Released on February 22nd 2020.

* Fixed rendering of suggestions.
* Fixed some strings wrongly reported as having no words.

Weblate 3.11.1
--------------

Released on February 20th 2020.

* Documented Celery setup changes.
* Improved filename validation on component creation.
* Fixed minimal versions of some dependecies.
* Fixed adding groups with certain Django versions.
* Fixed manual pushing to upstream repository.
* Improved glossary matching.

Weblate 3.11
------------

Released on February 17th 2020.

* Allow using VCS push URL during component creation via API.
* Rendered width check now shows image with the render.
* Fixed links in notifications e-mails.
* Improved look of plaintext e-mails.
* Display ignored checks and allow to make them active again.
* Display nearby keys on monolingual translations.
* Added support for groupping string shapings.
* Recommend upgrade to new Weblate versions in the system checks.
* Provide more detailed analysis for duplicate language alert.
* Include more detailed license info on the project pages.
* Automatically unshallow local copies if needed.
* Fixed download of strings needing action.
* New alert to warn about using the same filemask twice.
* Improve XML placeables extraction.
* The :setting:`SINGLE_PROJECT` can now enforce redirection to chosen project.
* Added option to resolve comments.
* Added bulk editing of flags.
* Added support for :ref:`labels`.
* Added bulk edit addon.
* Added option for :ref:`enforcing-checks`.
* Increased default validity of confirmation links.
* Improved Matomo integration.
* Fixed :ref:`check-translated` to correctly handle source string change.
* Extended automatic updates configuration by :setting:`AUTO_UPDATE`.
* LINGUAS addons now do full sync of translations in Weblate.

Weblate 3.10.3
--------------

Released on January 18th 2020.

* Support for translate-toolkit 2.5.0.

Weblate 3.10.2
--------------

Released on January 18th 2020.

* Add lock indication to projects.
* Fixed CSS bug causing flickering in some web browsers.
* Fixed searching on systems with non-English locales.
* Improved repository matching for GitHub and Bitbucket hooks.
* Fixed data migration on some Python 2.7 installations.
* Allow configuration of Git shallow cloning.
* Improved background notification processing.
* Fixed broken form submission when navigating back in web browser.
* New addon to configure YAML formatting.
* Fixed same plurals check to not fire on single plural form languages.
* Fixed regex search on some fields.

Weblate 3.10.1
--------------

Released on January 9th 2020.

* Extended API with translation creation.
* Fixed several corner cases in data migrations.
* Compatibility with Django 3.0.
* Improved data cleanup performance.
* Added support for customizable security.txt.
* Improved breadcrumbs in changelog.
* Improved translations listing on dashboard.
* Improved HTTP responses for webhooks.
* Added support for GitLab merge requests in Docker container.

Weblate 3.10
------------

Released on December 20th 2019.

* Improved application user interface.
* Added doublespace check.
* Fixed creating new languages.
* Avoid sending auditlog notifications to deleted e-mails.
* Added support for read only strings.
* Added support for Markdown in comments.
* Allow placing translation instruction text in project info.
* Add copy to clipboard for secondary languages.
* Improved support for Mercurial.
* Improved Git repository fetching performance.
* Add search lookup for age of string.
* Show source language for all translations.
* Show context for nearby strings.
* Added support for notifications on repository operations.
* Improved translation listings.
* Extended search capabilities.
* Added support for automatic translation strings marked for editing.
* Avoid sending duplicate notifications for linked component alerts.
* Improve default merge request message.
* Better indicate string state in Zen mode.
* Added support for more languages in Yandex Translate.
* Improved look of notification e-mails.
* Provide choice for translation license.

Weblate 3.9.1
-------------

Released on October 28th 2019.

* Remove some unneeded files from backups.
* Fixed potential crash in reports.
* Fixed cross database migration failure.
* Added support for force pushing Git repositories.
* Reduced risk of registration token invalidation.
* Fixed account removal hitting rate limiter.
* Added search based on priority.
* Fixed possible crash on adding strings to JSON file.
* Safe HTML check and fixup now honor source string markup.
* Avoid sending notifications to invited and deleted users.
* Fix SSL connection to redis in Celery in Docker container.

Weblate 3.9
-----------

Released on October 15th 2019.

* Include Weblate metadata in downloaded files.
* Improved UI for failing checks.
* Indicate missing strings in format checks.
* Separate check for French punctuation spacing.
* Add support for fixing some of quality checks errors.
* Add separate permission to create new projects.
* Extend stats for char counts.
* Improve support for Java style language codes.
* Added new generic check for placeholders.
* Added support for WebExtension JSON placeholders.
* Added support for flat XML format.
* Exteded API with project, component and translation removal and creation.
* Added support for Gitea and Gitee webhooks.
* Added new custom regex based check.
* Allow to configure contributing to shared translation memory.
* Added ZIP download for more translation files.
* Make XLIFF standard compliant parsing of maxwidth and font.
* Added new check and fixer for safe HTML markup for translating web applications.
* Add component alert on unsupported configuration.
* Added automatic translation addon to bootstrap translations.
* Extend automatic translation to add suggestions.
* Display addon parameters on overview.
* Sentry is now supported through modern Sentry SDK instead of Raven.
* Changed example settings to be better fit for production environment.
* Added automated backups using BorgBackup.
* Split cleanup addon for RESX to avoid unwanted file updates.
* Added advanced search capabilities.
* Allow users to download their own reports.
* Added localization guide to help configuring components.
* Added suport for GitLab merge requests.
* Improved display of repository status.
* Perform automated translation in the background.

Weblate 3.8
-----------

Released on August 15th 2019.

* Added support for simplified creating of similar components.
* Added support for parsing translation flags from the XML based file formats.
* Log exceptions into Celery log.
* Improve performance of repository scoped addons.
* Improved look of notification e-mails.
* Fixed password reset behavior.
* Improved performance on most of translation pages.
* Fixed listing of languages not known to Weblate.
* Add support for cloning addons to discovered components.
* Add support for replacing file content with uploaded.
* Add support for translating non VCS based content.
* Added OpenGraph widget image to use on social networks.
* Added support for animated screenshots.
* Improved handling of monolingual XLIFF files.
* Avoid sending multiple notifications for single event.
* Add support for filtering changes.
* Extended predefined periods for reporting.
* Added webhook support for Azure Repos.
* New opt-in notifications on pending suggestions or untranslated strings.
* Add one click unsubscribe link to notification e-mails.
* Fixed false positives with Has been translated check.
* New management interface for admins.
* String priority can now be specified using flags.
* Added language management views.
* Add checks for Qt library and Ruby format strings.
* Added configuration to better fit single project installations.
* Notify about new string on source string change on monolingual translations.
* Added separate view for translation memory with search capability.

Weblate 3.7.1
-------------

Released on June 28th 2019.

* Documentation updates.
* Fixed some requirements constraints.
* Updated language database.
* Localization updates.
* Various user interface tweaks.
* Improved handling of unsupported but discovered translation files.
* More verbosely report missing file format requirements.

Weblate 3.7
-----------

Released on June 21st 2019.

* Added separate Celery queue for notifications.
* Use consistent look with application for API browsing.
* Include approved stats in the reports.
* Report progress when updating translation component.
* Allow to abort running background component update.
* Extend template language for filename manipulations.
* Use templates for editor link and repository browser URL.
* Indicate max length and current characters count when editing translation.
* Improved handling of abbreviations in unchanged translation check.
* Refreshed landing page for new contributors.
* Add support for configuring msgmerge addon.
* Delay opening SMTP connection when sending notifications.
* Improved error logging.
* Allow custom location in MO generating addon.
* Added addons to cleanup old suggestions or comments.
* Added option to enable horizontal mode in the Zen editor.
* Improved import perfomance with many linked components.
* Fixed examples installation in some cases.
* Improved rendering of alerts in changes.
* Added new horizontal stats widget.
* Improved format strings check on plurals.
* Added font management tool.
* New check for rendered text dimensions.
* Added support for subtitle formats.
* Include overall completion stats for languages.
* Added reporting at project and global scope.
* Improved user interface when showing translation status.
* New Weblate logo and color scheme.
* New look of bitmap badges.

Weblate 3.6.1
-------------

Released on April 26th 2019.

* Improved handling of monolingual XLIFF files.
* Fixed digest notifications in some corner cases.
* Fixed addon script error alert.
* Fixed generating MO file for monolingual PO files.
* Fixed display of uninstalled checks.
* Indicate administered projects on project listing.
* Allow update to recover from missing VCS repository.

Weblate 3.6
-----------

Released on April 20th 2019.

* Add support for downloading user data.
* Addons are now automatically triggered upon installation.
* Improved instructions for resolving merge conflicts.
* Cleanup addon is now compatible with app store metadata translations.
* Configurable language code syntax when adding new translations.
* Warn about using Python 2 with planned termination of support in April 2020.
* Extract special characters from the source string for visual keyboard.
* Extended contributor stats to reflect both source and target counts.
* Admins and consistency addons can now add translations even if disabled for users.
* Fixed description of toggle disabling ``Language-Team`` header manipulation.
* Notify users mentioned in comments.
* Removed file format autodetection from component setup.
* Fixed generating MO file for monolingual PO files.
* Added digest notifications.
* Added support for muting component notifications.
* Added notifications for new alerts, whiteboard messages or components.
* Notifications for administered projects can now be configured.
* Improved handling of three letter language codes.

Weblate 3.5.1
-------------

Released on March 10th 2019.

* Fixed Celery systemd unit example.
* Fixed notifications from HTTP repositories with login.
* Fixed race condition in editing source string for monolingual translations.
* Include output of failed addon execution in the logs.
* Improved validation of choices for adding new language.
* Allow to edit file format in component settings.
* Update installation instructions to prefer Python 3.
* Performance and consistency improvements for loading translations.
* Make Microsoft Terminology service compatible with current Zeep releases.
* Localization updates.

Weblate 3.5
------------

Released on March 3rd 2019.

* Improved performance of built-in translation memory.
* Added interface to manage global translation memory.
* Improved alerting on bad component state.
* Added user interface to manage whiteboard messages.
* Addon commit message now can be configured.
* Reduce number of commits when updating upstream repository.
* Fixed possible metadata loss when moving component between projects.
* Improved navigation in the Zen mode.
* Added several new quality checks (Markdown related and URL).
* Added support for app store metadata files.
* Added support for toggling GitHub or Gerrit integration.
* Added check for Kashida letters.
* Added option to squash commits based on authors.
* Improved support for XLSX file format.
* Compatibility with Tesseract 4.0.
* Billing addon now removes projects for unpaid billings after 45 days.

Weblate 3.4
-----------

Released on January 22nd 2019.

* Added support for XLIFF placeholders.
* Celery can now utilize multiple task queues.
* Added support for renaming and moving projects and components.
* Include characters counts in reports.
* Added guided adding of translation components with automatic detection of translation files.
* Customizable merge commit messages for Git.
* Added visual indication of component alerts in navigation.
* Improved performance of loading translation files.
* New addon to squash commits prior to push.
* Improved displaying of translation changes.
* Changed default merge style to rebase and made that configurable.
* Better handle private use subtags in language code.
* Improved performance of fulltext index updates.
* Extended file upload API to support more parameters.

Weblate 3.3
-----------

Released on November 30th 2018.

* Added support for component and project removal.
* Improved performance for some monolingual translations.
* Added translation component alerts to highlight problems with a translation.
* Expose XLIFF string resname as context when available.
* Added support for XLIFF states.
* Added check for non writable files in DATA_DIR.
* Improved CSV export for changes.

Weblate 3.2.2
-------------

Released on October 20th 2018.

* Remove no longer needed Babel dependency.
* Updated language definitions.
* Improve documentation for addons, LDAP and Celery.
* Fixed enabling new dos-eol and auto-java-messageformat flags.
* Fixed running setup.py test from PyPI package.
* Improved plurals handling.
* Fixed translation upload API failure in some corner cases.
* Fixed updating Git configuration in case it was changed manually.

Weblate 3.2.1
-------------

Released on October 10th 2018.

* Document dependency on backports.csv on Python 2.7.
* Fix running tests under root.
* Improved error handling in gitexport module.
* Fixed progress reporting for newly added languages.
* Correctly report Celery worker errors to Sentry.
* Fixed creating new translations with Qt Linguist.
* Fixed occasional fulltext index update failures.
* Improved validation when creating new components.
* Added support for cleanup of old suggestions.

Weblate 3.2
------------

Released on October 6th 2018.

* Add install_addon management command for automated addon installation.
* Allow more fine grained ratelimit settings.
* Added support for export and import of Excel files.
* Improve component cleanup in case of multiple component discovery addons.
* Rewritten Microsoft Terminology machine translation backend.
* Weblate now uses Celery to offload some processing.
* Improved search capabilities and added regular expression search.
* Added support for Youdao Zhiyun API machine translation.
* Added support for Baidu API machine translation.
* Integrated maintenance and cleanup tasks using Celery.
* Improved performance of loading translations by almost 25%.
* Removed support for merging headers on upload.
* Removed support for custom commit messages.
* Configurable editing mode (zen/full).
* Added support for error reporting to Sentry.
* Added support for automated daily update of repositories.
* Added support for creating projects and components by users.
* Built in translation memory now automatically stores translations done.
* Users and projects can import their existing translation memories.
* Better management of related strings for screenshots.
* Added support for checking Java MessageFormat.

See `3.2 milestone on GitHub <https://github.com/WeblateOrg/weblate/milestone/36?closed=1>`_
for detailed list of addressed issues.

Weblate 3.1.1
-------------

Released on July 27th 2018.

* Fix testsuite failure on some setups.

Weblate 3.1
------------

Released on July 27th 2018.

* Upgrades from older version than 3.0.1 are not supported.
* Allow to override default commit messages from settings.
* Improve webhooks compatibility with self hosted environments.
* Added support for Amazon Translate.
* Compatibility with Django 2.1.
* Django system checks are now used to diagnose problems with installation.
* Removed support for soon shutdown libravatar service.
* New addon to mark unchanged translations as needing edit.
* Add support for jumping to specific location while translating.
* Downloaded translations can now be customized.
* Improved calculation of string similarity in translation memory matches.
* Added support by signing Git commits by GnuPG.

Weblate 3.0.1
-------------

Released on June 10th 2018.

* Fixed possible migration issue from 2.20.
* Localization updates.
* Removed obsolete hook examples.
* Improved caching documentation.
* Fixed displaying of admin documentation.
* Improved handling of long language names.

Weblate 3.0
-----------

Released on June 1st 2018.

* Rewritten access control.
* Several code cleanups that lead to moved and renamed modules.
* New addon for automatic component discovery.
* The import_project management command has now slightly different parameters.
* Added basic support for Windows RC files.
* New addon to store contributor names in PO file headers.
* The per component hook scripts are removed, use addons instead.
* Add support for collecting contributor agreements.
* Access control changes are now tracked in history.
* New addon to ensure all components in a project have same translations.
* Support for more variables in commit message templates.
* Add support for providing additional textual context.

Weblate 2.x series
------------------

Weblate 2.20
~~~~~~~~~~~~

Released on April 4th 2018.

* Improved speed of cloning subversion repositories.
* Changed repository locking to use third party library.
* Added support for downloading only strings needing action.
* Added support for searching in several languages at once.
* New addon to configure gettext output wrapping.
* New addon to configure JSON formatting.
* Added support for authentication in API using RFC 6750 compatible Bearer authentication.
* Added support for automatic translation using machine translation services.
* Added support for HTML markup in whiteboard messages.
* Added support for mass changing state of strings.
* Translate-toolkit at least 2.3.0 is now required, older versions are no longer supported.
* Added built in translation memory.
* Added componentlists overview to dashboard and per component list overview pages.
* Added support for DeepL machine translation service.
* Machine translation results are now cached inside Weblate.
* Added support for reordering commited changes.

Weblate 2.19.1
~~~~~~~~~~~~~~

Released on February 20th 2018.

* Fixed migration issue on upgrade from 2.18.
* Improved file upload API validation.

Weblate 2.19
~~~~~~~~~~~~

Released on February 15th 2018.

* Fixed imports across some file formats.
* Display human friendly browser information in audit log.
* Added TMX exporter for files.
* Various performance improvements for loading translation files.
* Added option to disable access management in Weblate in favor of Django one.
* Improved glossary lookup speed for large strings.
* Compatibility with django_auth_ldap 1.3.0.
* Configuration errors are now stored and reported persistently.
* Honor ignore flags in whitespace autofixer.
* Improved compatibility with some Subversion setups.
* Improved built in machine translation service.
* Added support for SAP Translation Hub service.
* Added support for Microsoft Terminology service.
* Removed support for advertisement in notification e-mails.
* Improved translation progress reporting at language level.
* Improved support for different plural formulas.
* Added support for Subversion repositories not using stdlayout.
* Added addons to customize translation workflows.

Weblate 2.18
~~~~~~~~~~~~

Released on December 15th 2017.

* Extended contributor stats.
* Improved configuration of special characters virtual keyboard.
* Added support for DTD file format.
* Changed keyboard shortcuts to less likely collide with browser/system ones.
* Improved support for approved flag in XLIFF files.
* Added support for not wrapping long strings in gettext PO files.
* Added button to copy permalink for current translation.
* Dropped support for Django 1.10 and added support for Django 2.0.
* Removed locking of translations while translating.
* Added support for adding new strings to monolingual translations.
* Added support for translation workflows with dedicated reviewers.

Weblate 2.17.1
~~~~~~~~~~~~~~

Released on October 13th 2017.

* Fixed running testsuite in some specific situations.
* Locales updates.

Weblate 2.17
~~~~~~~~~~~~

Released on October 13th 2017.

* Weblate by default does shallow Git clones now.
* Improved performance when updating large translation files.
* Added support for blocking certain e-mails from registration.
* Users can now delete their own comments.
* Added preview step to search and replace feature.
* Client side persistence of settings in search and upload forms.
* Extended search capabilities.
* More fine grained per project ACL configuration.
* Default value of BASE_DIR has been changed.
* Added two step account removal to prevent accidental removal.
* Project access control settings is now editable.
* Added optional spam protection for suggestions using Akismet.

Weblate 2.16
~~~~~~~~~~~~

Released on August 11th 2017.

* Various performance improvements.
* Added support for nested JSON format.
* Added support for WebExtension JSON format.
* Fixed git exporter authentication.
* Improved CSV import in certain situations.
* Improved look of Other translations widget.
* The max-length checks is now enforcing length of text in form.
* Make the commit_pending age configurable per component.
* Various user interface cleanups.
* Fixed component/project/sitewide search for translations.

Weblate 2.15
~~~~~~~~~~~~

Released on June 30th 2017.

* Show more related translations in other translations.
* Add option to see translations of current string to other languages.
* Use 4 plural forms for Lithuanian by default.
* Fixed upload for monolingual files of different format.
* Improved error messages on failed authentication.
* Keep page state when removing word from glossary.
* Added direct link to edit secondary language translation.
* Added Perl format quality check.
* Added support for rejecting reused passwords.
* Extended toolbar for editing RTL languages.

Weblate 2.14.1
~~~~~~~~~~~~~~

Released on May 24th 2017.

* Fixed possible error when paginating search results.
* Fixed migrations from older versions in some corner cases.
* Fixed possible CSRF on project watch and unwatch.
* The password reset no longer authenticates user.
* Fixed possible CAPTCHA bypass on forgotten password.

Weblate 2.14
~~~~~~~~~~~~

Released on May 17th 2017.

* Add glossary entries using AJAX.
* The logout now uses POST to avoid CSRF.
* The API key token reset now uses POST to avoid CSRF.
* Weblate sets Content-Security-Policy by default.
* The local editor URL is validated to avoid self-XSS.
* The password is now validated against common flaws by default.
* Notify users about important activity with their account such as password change.
* The CSV exports now escape potential formulas.
* Various minor improvements in security.
* The authentication attempts are now rate limited.
* Suggestion content is stored in the history.
* Store important account activity in audit log.
* Ask for password confirmation when removing account or adding new associations.
* Show time when suggestion has been made.
* There is new quality check for trailing semicolon.
* Ensure that search links can be shared.
* Included source string information and screenshots in the API.
* Allow to overwrite translations through API upload.

Weblate 2.13.1
~~~~~~~~~~~~~~

Released on Apr 12th 2017.

* Fixed listing of managed projects in profile.
* Fixed migration issue where some permissions were missing.
* Fixed listing of current file format in translation download.
* Return HTTP 404 when trying to access project where user lacks privileges.

Weblate 2.13
~~~~~~~~~~~~

Released on Apr 12th 2017.

* Fixed quality checks on translation templates.
* Added quality check to trigger on losing translation.
* Add option to view pending suggestions from user.
* Add option to automatically build component lists.
* Default dashboard for unauthenticated users can be configured.
* Add option to browse 25 random strings for review.
* History now indicates string change.
* Better error reporting when adding new translation.
* Added per language search within project.
* Group ACLs can now be limited to certain permissions.
* The per project ALCs are now implemented using Group ACL.
* Added more fine grained privileges control.
* Various minor UI improvements.

Weblate 2.12
~~~~~~~~~~~~

Released on Mar 3rd 2017.

* Improved admin interface for groups.
* Added support for Yandex Translate API.
* Improved speed of sitewide search.
* Added project and component wide search.
* Added project and component wide search and replace.
* Improved rendering of inconsistent translations.
* Added support for opening source files in local editor.
* Added support for configuring visual keyboard with special characters.
* Improved screenshot management with OCR support for matching source strings.
* Default commit message now includes translation information and URL.
* Added support for Joomla translation format.
* Improved reliability of import across file formats.

Weblate 2.11
~~~~~~~~~~~~

Released on Jan 31st 2017.

* Include language detailed information on language page.
* Mercurial backend improvements.
* Added option to specify translation component priority.
* More consistent usage of Group ACL even with less used permissions.
* Added WL_BRANCH variable to hook scripts.
* Improved developer documentation.
* Better compatibility with various Git versions in Git exporter addon.
* Included per project and component stats.
* Added language code mapping for better support of Microsoft Translate API.
* Moved fulltext cleanup to background job to make translation removal faster.
* Fixed displaying of plural source for languages with single plural form.
* Improved error handling in import_project.
* Various performance improvements.

Weblate 2.10.1
~~~~~~~~~~~~~~

Released on Jan 20th 2017.

* Do not leak account existence on password reset form (CVE-2017-5537).

Weblate 2.10
~~~~~~~~~~~~

Released on Dec 15th 2016.

* Added quality check to check whether plurals are translated differently.
* Fixed GitHub hooks for repositories with authentication.
* Added optional Git exporter module.
* Support for Microsoft Cognitive Services Translator API.
* Simplified project and component user interface.
* Added automatic fix to remove control characters.
* Added per language overview to project.
* Added support for CSV export.
* Added CSV download for stats.
* Added matrix view for quick overview of all translations
* Added basic API for changes and strings.
* Added support for Apertium APy server for machine translations.

Weblate 2.9
~~~~~~~~~~~

Released on Nov 4th 2016.

* Extended parameters for createadmin management command.
* Extended import_json to be able to handle with existing components.
* Added support for YAML files.
* Project owners can now configure translation component and project details.
* Use "Watched" instead of "Subscribed" projects.
* Projects can be watched directly from project page.
* Added multi language status widget.
* Highlight secondary language if not showing source.
* Record suggestion deletion in history.
* Improved UX of languages selection in profile.
* Fixed showing whiteboard messages for component.
* Keep preferences tab selected after saving.
* Show source string comment more prominently.
* Automatically install Gettext PO merge driver for Git repositories.
* Added search and replace feature.
* Added support for uploading visual context (screenshots) for translations.

Weblate 2.8
~~~~~~~~~~~

Released on Aug 31st 2016.

* Documentation improvements.
* Translations.
* Updated bundled javascript libraries.
* Added list_translators management command.
* Django 1.8 is no longer supported.
* Fixed compatibility with Django 1.10.
* Added Subversion support.
* Separated XML validity check from XML mismatched tags.
* Fixed API to honor HIDE_REPO_CREDENTIALS settings.
* Show source change in Zen mode.
* Alt+PageUp/PageDown/Home/End now works in Zen mode as well.
* Add tooltip showing exact time of changes.
* Add option to select filters and search from translation page.
* Added UI for translation removal.
* Improved behavior when inserting placeables.
* Fixed auto locking issues in Zen mode.

Weblate 2.7
~~~~~~~~~~~

Released on Jul 10th 2016.

* Removed Google web translate machine translation.
* Improved commit message when adding translation.
* Fixed Google Translate API for Hebrew language.
* Compatibility with Mercurial 3.8.
* Added import_json management command.
* Correct ordering of listed translations.
* Show full suggestion text, not only a diff.
* Extend API (detailed repository status, statistics, …).
* Testsuite no longer requires network access to test repositories.

Weblate 2.6
~~~~~~~~~~~

Released on Apr 28th 2016.

* Fixed validation of components with language filter.
* Improved support for XLIFF files.
* Fixed machine translation for non English sources.
* Added REST API.
* Django 1.10 compatibility.
* Added categories to whiteboard messages.

Weblate 2.5
~~~~~~~~~~~

Released on Mar 10th 2016.

* Fixed automatic translation for project owners.
* Improved performance of commit and push operations.
* New management command to add suggestions from command line.
* Added support for merging comments on file upload.
* Added support for some GNU extensions to C printf format.
* Documentation improvements.
* Added support for generating translator credits.
* Added support for generating contributor stats.
* Site wide search can search only in one language.
* Improve quality checks for Armenian.
* Support for starting translation components without existing translations.
* Support for adding new translations in Qt TS.
* Improved support for translating PHP files.
* Performance improvements for quality checks.
* Fixed sitewide search for failing checks.
* Added option to specify source language.
* Improved support for XLIFF files.
* Extended list of options for import_project.
* Improved targeting for whiteboard messages.
* Support for automatic translation across projects.
* Optimized fulltext search index.
* Added management command for auto translation.
* Added placeables highlighting.
* Added keyboard shortcuts for placeables, checks and machine translations.
* Improved translation locking.
* Added quality check for AngularJS interpolation.
* Added extensive group based ACLs.
* Clarified terminology on strings needing review (formerly fuzzy).
* Clarified terminology on strings needing action and not translated strings.
* Support for Python 3.
* Dropped support for Django 1.7.
* Dropped dependency on msginit for creating new gettext PO files.
* Added configurable dashboard views.
* Improved notifications on parse errors.
* Added option to import components with duplicate name to import_project.
* Improved support for translating PHP files
* Added XLIFF export for dictionary.
* Added XLIFF and gettext PO export for all translations.
* Documentation improvements.
* Added support for configurable automatic group assignments.
* Improved adding of new translations.

Weblate 2.4
~~~~~~~~~~~

Released on Sep 20th 2015.

* Improved support for PHP files.
* Ability to add ACL to anonymous user.
* Improved configurability of import_project command.
* Added CSV dump of history.
* Avoid copy/paste errors with whitespace characters.
* Added support for Bitbucket webhooks.
* Tigher control on fuzzy strings on translation upload.
* Several URLs have changed, you might have to update your bookmarks.
* Hook scripts are executed with VCS root as current directory.
* Hook scripts are executed with environment variables describing current component.
* Add management command to optimize fulltext index.
* Added support for error reporting to Rollbar.
* Projects now can have multiple owners.
* Project owners can manage themselves.
* Added support for ``javascript-format`` used in gettext PO.
* Support for adding new translations in XLIFF.
* Improved file format autodetection.
* Extended keyboard shortcuts.
* Improved dictionary matching for several languages.
* Improved layout of most of pages.
* Support for adding words to dictionary while translating.
* Added support for filtering languages to be managed by Weblate.
* Added support for translating and importing CSV files.
* Rewritten handling of static files.
* Direct login/registration links to third-party service if that's the only one.
* Commit pending changes on account removal.
* Add management command to change site name.
* Add option to configure default committer.
* Add hook after adding new translation.
* Add option to specify multiple files to add to commit.

Weblate 2.3
~~~~~~~~~~~

Released on May 22nd 2015.

* Dropped support for Django 1.6 and South migrations.
* Support for adding new translations when using Java Property files
* Allow to accept suggestion without editing.
* Improved support for Google OAuth 2.0
* Added support for Microsoft .resx files.
* Tuned default robots.txt to disallow big crawling of translations.
* Simplified workflow for accepting suggestions.
* Added project owners who always receive important notifications.
* Allow to disable editing of monolingual template.
* More detailed repository status view.
* Direct link for editing template when changing translation.
* Allow to add more permissions to project owners.
* Allow to show secondary language in Zen mode.
* Support for hiding source string in favor of secondary language.

Weblate 2.2
~~~~~~~~~~~

Released on Feb 19th 2015.

* Performance improvements.
* Fulltext search on location and comments fields.
* New SVG/javascript based activity charts.
* Support for Django 1.8.
* Support for deleting comments.
* Added own SVG badge.
* Added support for Google Analytics.
* Improved handling of translation filenames.
* Added support for monolingual JSON translations.
* Record component locking in a history.
* Support for editing source (template) language for monolingual translations.
* Added basic support for Gerrit.

Weblate 2.1
~~~~~~~~~~~

Released on Dec 5th 2014.

* Added support for Mercurial repositories.
* Replaced Glyphicon font by Awesome.
* Added icons for social authentication services.
* Better consistency of button colors and icons.
* Documentation improvements.
* Various bugfixes.
* Automatic hiding of columns in translation listing for small screens.
* Changed configuration of filesystem paths.
* Improved SSH keys handling and storage.
* Improved repository locking.
* Customizable quality checks per source string.
* Allow to hide completed translations from dashboard.

Weblate 2.0
~~~~~~~~~~~

Released on Nov 6th 2014.

* New responsive UI using Bootstrap.
* Rewritten VCS backend.
* Documentation improvements.
* Added whiteboard for site wide messages.
* Configurable strings priority.
* Added support for JSON file format.
* Fixed generating mo files in certain cases.
* Added support for GitLab notifications.
* Added support for disabling translation suggestions.
* Django 1.7 support.
* ACL projects now have user management.
* Extended search possibilities.
* Give more hints to translators about plurals.
* Fixed Git repository locking.
* Compatibility with older Git versions.
* Improved ACL support.
* Added buttons for per language quotes and other special characters.
* Support for exporting stats as JSONP.

Weblate 1.x series
------------------

Weblate 1.9
~~~~~~~~~~~

Released on May 6th 2014.

* Django 1.6 compatibility.
* No longer maintained compatibility with Django 1.4.
* Management commands for locking/unlocking translations.
* Improved support for Qt TS files.
* Users can now delete their account.
* Avatars can be disabled.
* Merged first and last name attributes.
* Avatars are now fetched and cached server side.
* Added support for shields.io badge.

Weblate 1.8
~~~~~~~~~~~

Released on November 7th 2013.

* Please check manual for upgrade instructions.
* Nicer listing of project summary.
* Better visible options for sharing.
* More control over anonymous users privileges.
* Supports login using third party services, check manual for more details.
* Users can login by e-mail instead of username.
* Documentation improvements.
* Improved source strings review.
* Searching across all strings.
* Better tracking of source strings.
* Captcha protection for registration.

Weblate 1.7
~~~~~~~~~~~

Released on October 7th 2013.

* Please check manual for upgrade instructions.
* Support for checking Python brace format string.
* Per component customization of quality checks.
* Detailed per translation stats.
* Changed way of linking suggestions, checks and comments to strings.
* Users can now add text to commit message.
* Support for subscribing on new language requests.
* Support for adding new translations.
* Widgets and charts are now rendered using Pillow instead of Pango + Cairo.
* Add status badge widget.
* Dropped invalid text direction check.
* Changes in dictionary are now logged in history.
* Performance improvements for translating view.

Weblate 1.6
~~~~~~~~~~~

Released on July 25th 2013.

* Nicer error handling on registration.
* Browsing of changes.
* Fixed sorting of machine translation suggestions.
* Improved support for MyMemory machine translation.
* Added support for Amagama machine translation.
* Various optimizations on frequently used pages.
* Highlights searched phrase in search results.
* Support for automatic fixups while saving the message.
* Tracking of translation history and option to revert it.
* Added support for Google Translate API.
* Added support for managing SSH host keys.
* Various form validation improvements.
* Various quality checks improvements.
* Performance improvements for import.
* Added support for voting on suggestions.
* Cleanup of admin interface.

Weblate 1.5
~~~~~~~~~~~

Released on April 16th 2013.

* Please check manual for upgrade instructions.
* Added public user pages.
* Better naming of plural forms.
* Added support for TBX export of glossary.
* Added support for Bitbucket notifications.
* Activity charts are now available for each translation, language or user.
* Extended options of import_project admin command.
* Compatible with Django 1.5.
* Avatars are now shown using libravatar.
* Added possibility to pretty print JSON export.
* Various performance improvements.
* Indicate failing checks or fuzzy strings in progress bars for projects or languages as well.
* Added support for custom pre-commit hooks and committing additional files.
* Rewritten search for better performance and user experience.
* New interface for machine translations.
* Added support for monolingual po files.
* Extend amount of cached metadata to improve speed of various searches.
* Now shows word counts as well.

Weblate 1.4
~~~~~~~~~~~

Released on January 23rd 2013.

* Fixed deleting of checks/comments on string deletion.
* Added option to disable automatic propagation of translations.
* Added option to subscribe for merge failures.
* Correctly import on projects which needs custom ttkit loader.
* Added sitemaps to allow easier access by crawlers.
* Provide direct links to string in notification e-mails or feeds.
* Various improvements to admin interface.
* Provide hints for production setup in admin interface.
* Added per language widgets and engage page.
* Improved translation locking handling.
* Show code snippets for widgets in more variants.
* Indicate failing checks or fuzzy strings in progress bars.
* More options for formatting commit message.
* Fixed error handling with machine translation services.
* Improved automatic translation locking behaviour.
* Support for showing changes from previous source string.
* Added support for substring search.
* Various quality checks improvements.
* Support for per project ACL.
* Basic string tests coverage.

Weblate 1.3
~~~~~~~~~~~

Released on November 16th 2012.

* Compatibility with PostgreSQL database backend.
* Removes languages removed in upstream git repository.
* Improved quality checks processing.
* Added new checks (BB code, XML markup and newlines).
* Support for optional rebasing instead of merge.
* Possibility to relocate Weblate (for example to run it under /weblate path).
* Support for manually choosing file type in case autodetection fails.
* Better support for Android resources.
* Support for generating SSH key from web interface.
* More visible data exports.
* New buttons to enter some special characters.
* Support for exporting dictionary.
* Support for locking down whole Weblate installation.
* Checks for source strings and support for source strings review.
* Support for user comments for both translations and source strings.
* Better changes log tracking.
* Changes can now be monitored using RSS.
* Improved support for RTL languages.

Weblate 1.2
~~~~~~~~~~~

Released on August 14th 2012.

* Weblate now uses South for database migration, please check upgrade instructions if you are upgrading.
* Fixed minor issues with linked git repos.
* New introduction page for engaging people with translating using Weblate.
* Added widgets which can be used for promoting translation projects.
* Added option to reset repository to origin (for privileged users).
* Project or component can now be locked for translations.
* Possibility to disable some translations.
* Configurable options for adding new translations.
* Configuration of git commits per project.
* Simple antispam protection.
* Better layout of main page.
* Support for automatically pushing changes on every commit.
* Support for e-mail notifications of translators.
* List only used languages in preferences.
* Improved handling of not known languages when importing project.
* Support for locking translation by translator.
* Optionally maintain ``Language-Team`` header in po file.
* Include some statistics in about page.
* Supports (and requires) django-registration 0.8.
* Caching of counted strings with failing checks.
* Checking of requirements during setup.
* Documentation improvements.

Weblate 1.1
~~~~~~~~~~~

Released on July 4th 2012.

* Improved several translations.
* Better validation while creating component.
* Added support for shared git repositories across components.
* Do not necessary commit on every attempt to pull remote repo.
* Added support for offloading indexing.

Weblate 1.0
~~~~~~~~~~~

Released on May 10th 2012.

* Improved validation while adding/saving component.
* Experimental support for Android component files (needs patched ttkit).
* Updates from hooks are run in background.
* Improved installation instructions.
* Improved navigation in dictionary.

Weblate 0.x series
------------------

Weblate 0.9
~~~~~~~~~~~

Released on April 18th 2012.

* Fixed import of unknown languages.
* Improved listing of nearby messages.
* Improved several checks.
* Documentation updates.
* Added definition for several more languages.
* Various code cleanups.
* Documentation improvements.
* Changed file layout.
* Update helper scripts to Django 1.4.
* Improved navigation while translating.
* Better handling of po file renames.
* Better validation while creating component.
* Integrated full setup into syncdb.
* Added list of recent changes to all translation pages.
* Check for not translated strings ignores format string only messages.

Weblate 0.8
~~~~~~~~~~~

Released on April 3rd 2012.

* Replaced own full text search with Whoosh.
* Various fixes and improvements to checks.
* New command updatechecks.
* Lot of translation updates.
* Added dictionary for storing most frequently used terms.
* Added /admin/report/ for overview of repositories status.
* Machine translation services no longer block page loading.
* Management interface now contains also useful actions to update data.
* Records log of changes made by users.
* Ability to postpone commit to Git to generate less commits from single user.
* Possibility to browse failing checks.
* Automatic translation using already translated strings.
* New about page showing used versions.
* Django 1.4 compatibility.
* Ability to push changes to remote repo from web interface.
* Added review of translations done by others.

Weblate 0.7
~~~~~~~~~~~

Released on February 16th 2012.

* Direct support for GitHub notifications.
* Added support for cleaning up orphaned checks and translations.
* Displays nearby strings while translating.
* Displays similar strings while translating.
* Improved searching for string.

Weblate 0.6
~~~~~~~~~~~

Released on February 14th 2012.

* Added various checks for translated messages.
* Tunable access control.
* Improved handling of translations with new lines.
* Added client side sorting of tables.
* Please check upgrading instructions in case you are upgrading.

Weblate 0.5
~~~~~~~~~~~

Released on February 12th 2012.

* Support for machine translation using following online services:
    * Apertium
    * Microsoft Translator
    * MyMemory
* Several new translations.
* Improved merging of upstream changes.
* Better handle concurrent git pull and translation.
* Propagating works for fuzzy changes as well.
* Propagating works also for file upload.
* Fixed file downloads while using FastCGI (and possibly others).

Weblate 0.4
~~~~~~~~~~~

Released on February 8th 2012.

* Added usage guide to documentation.
* Fixed API hooks not to require CSRF protection.

Weblate 0.3
~~~~~~~~~~~

Released on February 8th 2012.

* Better display of source for plural translations.
* New documentation in Sphinx format.
* Displays secondary languages while translating.
* Improved error page to give list of existing projects.
* New per language stats.

Weblate 0.2
~~~~~~~~~~~

Released on February 7th 2012.

* Improved validation of several forms.
* Warn users on profile upgrade.
* Remember URL for login.
* Naming of text areas while entering plural forms.
* Automatic expanding of translation area.

Weblate 0.1
~~~~~~~~~~~

Released on February 6th 2012.

* Initial release.<|MERGE_RESOLUTION|>--- conflicted
+++ resolved
@@ -1,4 +1,3 @@
-<<<<<<< HEAD
 Weblate 4.0
 -----------
 
@@ -6,7 +5,7 @@
 
 * Weblate now requires Python 3.5 or newer.
 * Added management overview of component alerts.
-=======
+
 Weblate 3.11.3
 --------------
 
@@ -19,7 +18,6 @@
 * Fixed reverting changes from the history.
 * Added links to events in digest notifications.
 * Fixed email for account removal confirmation.
->>>>>>> 64b57984
 
 Weblate 3.11.2
 --------------
