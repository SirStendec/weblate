# -*- coding: utf-8 -*-
#
# Copyright © 2012 - 2018 Michal Čihař <michal@cihar.com>
#
# This file is part of Weblate <https://weblate.org/>
#
# This program is free software: you can redistribute it and/or modify
# it under the terms of the GNU General Public License as published by
# the Free Software Foundation, either version 3 of the License, or
# (at your option) any later version.
#
# This program is distributed in the hope that it will be useful,
# but WITHOUT ANY WARRANTY; without even the implied warranty of
# MERCHANTABILITY or FITNESS FOR A PARTICULAR PURPOSE.  See the
# GNU General Public License for more details.
#
# You should have received a copy of the GNU General Public License
# along with this program.  If not, see <https://www.gnu.org/licenses/>.
#

from __future__ import unicode_literals

import os
import codecs
import sys

from django.db import models, transaction
from django.db.models.aggregates import Max
from django.utils.translation import ugettext as _
from django.utils.encoding import python_2_unicode_compatible, force_text
from django.utils.functional import cached_property
from django.core.exceptions import ValidationError
from django.utils import timezone
from django.urls import reverse

from weblate.lang.models import Language, Plural
<<<<<<< HEAD
from weblate.formats import ParseError
from weblate.formats.auto import try_load
from weblate.checks import CHECKS
=======
from weblate.permissions.helpers import can_translate
from weblate.trans import external_formats
from weblate.trans.formats import ParseError, try_load
from weblate.trans.checks import CHECKS
>>>>>>> 3ba2230d
from weblate.trans.models.unit import (
    Unit, STATE_TRANSLATED, STATE_FUZZY, STATE_APPROVED,
)
from weblate.utils.stats import TranslationStats
from weblate.utils.render import render_template
from weblate.trans.models.suggestion import Suggestion
from weblate.trans.signals import (
    vcs_pre_commit, vcs_post_commit, store_post_load
)
from weblate.utils.site import get_site_url
from weblate.trans.util import split_plural
from weblate.trans.mixins import URLMixin, LoggerMixin
from weblate.trans.models.change import Change
from weblate.trans.checklists import TranslationChecklist
from weblate.utils.errors import report_error

class TranslationManager(models.Manager):
    def check_sync(self, component, lang, code, path, force=False,
                   request=None):
        """Parse translation meta info and updates translation object"""
        translation, dummy = self.get_or_create(
            language=lang,
            component=component,
            defaults={
                'filename': path,
                'language_code': code,
                'plural': lang.plural
            },
        )
        if translation.filename != path or translation.language_code != code:
            force = True
            translation.filename = path
            translation.language_code = code
            translation.save(update_fields=['filename', 'language_code'])
        translation.check_sync(force, request=request)

        return translation


class TranslationQuerySet(models.QuerySet):
    def prefetch(self):
        return self.select_related(
            'component', 'component__project', 'language'
        )


@python_2_unicode_compatible
class Translation(models.Model, URLMixin, LoggerMixin):
    component = models.ForeignKey(
        'Component', on_delete=models.deletion.CASCADE
    )
    language = models.ForeignKey(Language, on_delete=models.deletion.CASCADE)
    plural = models.ForeignKey(Plural, on_delete=models.deletion.CASCADE)
    revision = models.CharField(max_length=100, default='', blank=True)
    filename = models.CharField(max_length=200)

    language_code = models.CharField(max_length=20, default='', blank=True)

    commit_message = models.TextField(default='', blank=True)

    objects = TranslationManager.from_queryset(TranslationQuerySet)()

    is_lockable = False
    _reverse_url_name = 'translation'

    class Meta(object):
        ordering = ['language__name']
        app_label = 'trans'
        unique_together = ('component', 'language')

    def __init__(self, *args, **kwargs):
        """Constructor to initialize some cache properties."""
        super(Translation, self).__init__(*args, **kwargs)
        self.stats = TranslationStats(self)
        self.addon_commit_files = []

    @cached_property
    def log_prefix(self):
        return '/'.join((
            self.component.project.slug,
            self.component.slug,
            self.language.code,
        ))

    @cached_property
    def is_template(self):
        """Check whether this is template translation

        This means that translations should be propagated as sources to others.
        """
        return self.filename == self.component.template

    def clean(self):
        """Validate that filename exists and can be opened using
        translate-toolkit.
        """
        if not os.path.exists(self.get_filename()):
            raise ValidationError(
                _(
                    'Filename %s not found in repository! To add new '
                    'translation, add language file into repository.'
                ) %
                self.filename
            )
        try:
            self.load_store()
        except Exception as error:
            raise ValidationError(
                _('Failed to parse file %(file)s: %(error)s') % {
                    'file': self.filename,
                    'error': str(error)
                }
            )

    def get_reverse_url_kwargs(self):
        """Return kwargs for URL reversing."""
        return {
            'project': self.component.project.slug,
            'component': self.component.slug,
            'lang': self.language.code
        }

    def get_widgets_url(self):
        """Return absolute URL for widgets."""
        return get_site_url(
            '{0}?lang={1}&component={2}'.format(
                reverse(
                    'widgets', kwargs={
                        'project': self.component.project.slug,
                    }
                ),
                self.language.code,
                self.component.slug,
            )
        )

    def get_share_url(self):
        """Return absolute URL usable for sharing."""
        return get_site_url(
            reverse(
                'engage',
                kwargs={
                    'project': self.component.project.slug,
                    'lang': self.language.code
                }
            )
        )

    def get_translate_url(self):
        return reverse('translate', kwargs={
            'project': self.component.project.slug,
            'component': self.component.slug,
            'lang': self.language.code
        })

    def __str__(self):
        return '{0} - {1}'.format(
            force_text(self.component),
            force_text(self.language)
        )

    def get_filename(self):
        """Return absolute filename."""
        return os.path.join(self.component.full_path, self.filename)

    def load_store(self):
        """Load translate-toolkit storage from disk."""
        store = self.component.file_format_cls.parse(
            self.get_filename(),
            self.component.template_store,
            language_code=self.language_code
        )
        store_post_load.send(
            sender=self.__class__,
            translation=self,
            store=store
        )
        return store

    @cached_property
    def store(self):
        """Return translate-toolkit storage object for a translation."""
        try:
            return self.load_store()
        except ParseError:
            raise
        except Exception as exc:
            self.component.handle_parse_error(exc, self)

    def check_sync(self, force=False, request=None, change=None):
        """Check whether database is in sync with git and possibly updates"""

        if change is None:
            change = Change.ACTION_UPDATE
        if request is None:
            user = None
        else:
            user = request.user

        # Check if we're not already up to date
        if self.revision != self.get_git_blob_hash():
            reason = 'revision has changed'
        elif force:
            reason = 'check forced'
        else:
            return

        self.log_info(
            'processing %s, %s',
            self.filename,
            reason,
        )

        # List of created units (used for cleanup and duplicates detection)
        created_units = set()

        # Store plural
        plural = self.store.get_plural(self.language)
        if plural != self.plural:
            self.plural = plural
            self.save(update_fields=['plural'])

        # Was there change?
        was_new = False
        # Position of current unit
        pos = 1

        # Select all current units for update
        self.unit_set.select_for_update()

        for unit in self.store.all_units():
            if not unit.is_translatable():
                continue

            newunit, is_new = Unit.objects.update_from_unit(
                self, unit, pos
            )

            # Check if unit is worth notification:
            # - new and untranslated
            # - newly not translated
            # - newly fuzzy
            was_new = (
                was_new or
                (
                    newunit.state < STATE_TRANSLATED and
                    (newunit.state != newunit.old_unit.state or is_new)
                )
            )

            # Update position
            pos += 1

            # Check for possible duplicate units
            if newunit.id in created_units:
                self.log_error(
                    'duplicate string to translate: %s (%s)',
                    newunit,
                    repr(newunit.source)
                )
                Change.objects.create(
                    unit=newunit,
                    action=Change.ACTION_DUPLICATE_STRING,
                    user=user,
                    author=user
                )

            # Store current unit ID
            created_units.add(newunit.id)

        # Following query can get huge, so we should find better way
        # to delete stale units, probably sort of garbage collection

        # We should also do cleanup on source strings tracking objects

        # Delete stale units
        self.unit_set.exclude(
            id__in=created_units
        ).delete()

        # Update revision and stats
        self.invalidate_cache()
        self.store_hash()

        # Store change entry
        Change.objects.create(
            translation=self,
            action=change,
            user=user,
            author=user
        )

        # Notify subscribed users
        if was_new:
            from weblate.accounts.notifications import notify_new_string
            notify_new_string(self)

    def get_last_remote_commit(self):
        return self.component.get_last_remote_commit()

    def do_update(self, request=None, method=None):
        return self.component.do_update(request, method=method)

    def do_push(self, request=None):
        return self.component.do_push(request)

    def do_reset(self, request=None):
        return self.component.do_reset(request)

    def can_push(self):
        return self.component.can_push()

    def get_git_blob_hash(self):
        """Return current VCS blob hash for file."""
        ret = self.component.repository.get_object_hash(self.get_filename())

        if not self.component.has_template():
            return ret

        return ','.join([
            ret,
            self.component.repository.get_object_hash(
                self.component.template
            )
        ])

    def store_hash(self):
        """Store current hash in database."""
        self.revision = self.get_git_blob_hash()
        self.save(update_fields=['revision'])

    def get_last_author(self, email=False):
        """Return last autor of change done in Weblate."""
        if self.last_change_obj is None:
            return None
        return self.last_change_obj.author.get_author_name(email)

    def invalidate_last_change(self):
        """Invalidate last change cache."""
        if 'last_change_obj' in self.__dict__:
            del self.__dict__['last_change_obj']

    @property
    def last_change_obj(self):
        """Cached getter for last content change."""
        changes = self.change_set.content()
        try:
            return changes.select_related('author')[0]
        except IndexError:
            return None

    @property
    def last_change(self):
        """Return date of last change done in Weblate."""
        if self.last_change_obj is None:
            return None
        return self.last_change_obj.timestamp

    def commit_pending(self, request, skip_push=False):
        """Commit any pending changes."""
        if not self.unit_set.filter(pending=True).exists():
            return False

        with self.component.repository.lock:
            while True:
                # Find oldest change break loop if there is none left
                try:
                    unit = self.unit_set.filter(
                        pending=True,
                        change__action__in=Change.ACTIONS_CONTENT,
                        change__user__isnull=False,
                    ).annotate(
                        Max('change__timestamp')
                    ).order_by(
                        'change__timestamp__max'
                    )[0]
                except IndexError:
                    break
                # Can not use get as there can be more with same timestamp
                change = unit.change_set.content().filter(
                    timestamp=unit.change__timestamp__max
                )[0]

                author_name = change.author.get_author_name()

                # Flush pending units for this author
                self.update_units(author_name, change.author.id)

                # Commit changes
                self.git_commit(
                    request, author_name, change.timestamp, skip_push=skip_push
                )
        return True

    def get_commit_message(self, author):
        """Format commit message based on project configuration."""
        template = self.component.commit_message
        if self.commit_message == '__add__':
            template = self.component.add_message
            self.commit_message = ''
            self.save()
        elif self.commit_message == '__delete__':
            template = self.component.delete_message
            self.commit_message = ''
            self.save()

        msg = render_template(template, self, author=author)

        if self.commit_message:
            msg = '{0}\n\n{1}'.format(msg, self.commit_message)
            self.commit_message = ''
            self.save()

        return msg

    def __git_commit(self, author, timestamp):
        """Commit translation to git."""

        # Format commit message
        msg = self.get_commit_message(author)

        # Pre commit hook
        vcs_pre_commit.send(
            sender=self.__class__, translation=self, author=author
        )

        # Create list of files to commit
        files = [self.filename]

        # Do actual commit
        self.component.repository.commit(
            msg, author, timestamp, files + self.addon_commit_files
        )
        self.addon_commit_files = []

        # Post commit hook
        vcs_post_commit.send(sender=self.__class__, translation=self)

        # Store updated hash
        self.store_hash()

    def repo_needs_commit(self):
        """Check whether there are some not committed changes."""
        return (
            self.unit_set.filter(pending=True).exists() or
            self.component.repository.needs_commit(self.filename)
        )

    def repo_needs_merge(self):
        return self.component.repo_needs_merge()

    def repo_needs_push(self):
        return self.component.repo_needs_push()

    def git_commit(self, request, author, timestamp, skip_push=False,
                   force_new=False):
        """Wrapper for commiting translation to git."""
        repository = self.component.repository
        with repository.lock:
            # Is there something for commit?
            if not force_new and not repository.needs_commit(self.filename):
                return False

            # Do actual commit with git lock
            self.log_info(
                'commiting %s as %s',
                self.filename,
                author
            )
            Change.objects.create(
                action=Change.ACTION_COMMIT,
                translation=self,
                user=request.user if request else None,
            )
            self.__git_commit(author, timestamp)

            # Push if we should
            if not skip_push:
                self.component.push_if_needed(request)

        return True

    @transaction.atomic
    def update_units(self, author_name, author_id):
        """Update backend file and unit."""
        updated = False
        for unit in self.unit_set.filter(pending=True).select_for_update():
            # Skip changes by other authors
            unit_change = unit.change_set.content().order_by('-timestamp')[0]
            if unit_change.author_id != author_id:
                continue

            pounit, add = self.store.find_unit(
                unit.context,
                unit.get_source_plurals()[0]
            )

            unit.pending = False

            # Bail out if we have not found anything
            if pounit is None or pounit.is_obsolete():
                self.log_error('message %s disappeared!', unit)
                unit.save(backend=True, update_fields=['pending'])
                continue

            # Check for changes
            if ((not add or unit.target == '') and
                    unit.target == pounit.get_target() and
                    unit.approved == pounit.is_approved(unit.approved) and
                    unit.fuzzy == pounit.is_fuzzy()):
                unit.save(backend=True, update_fields=['pending'])
                continue

            updated = True

            # Optionally add unit to translation file.
            # This has be done prior setting tatget as some formats
            # generate content based on target language.
            if add:
                self.store.add_unit(pounit.unit)

            # Store translations
            if unit.is_plural():
                pounit.set_target(unit.get_target_plurals())
            else:
                pounit.set_target(unit.target)

            # Update fuzzy/approved flag
            pounit.mark_fuzzy(unit.state == STATE_FUZZY)
            pounit.mark_approved(unit.state == STATE_APPROVED)

            # Update comments as they might have been changed (eg, fuzzy flag
            # removed)
            state = unit.get_unit_state(pounit, False)
            flags = pounit.get_flags()
            if state != unit.state or flags != unit.flags:
                unit.state = state
                unit.flags = flags
            unit.save(
                backend=True,
                update_fields=['state', 'flags', 'pending']
            )

        # Did we do any updates?
        if not updated:
            return

        # Update po file header
        now = timezone.now()
        if not timezone.is_aware(now):
            now = timezone.make_aware(now, timezone.utc)

        # Prepare headers to update
        headers = {
            'add': True,
            'last_translator': author_name,
            'plural_forms': self.plural.plural_form,
            'language': self.language_code,
            'PO_Revision_Date': now.strftime('%Y-%m-%d %H:%M%z'),
        }

        # Optionally store language team with link to website
        if self.component.project.set_translation_team:
            headers['language_team'] = '{0} <{1}>'.format(
                self.language.name,
                get_site_url(self.get_absolute_url())
            )

        # Optionally store email for reporting bugs in source
        report_source_bugs = self.component.report_source_bugs
        if report_source_bugs:
            headers['report_msgid_bugs_to'] = report_source_bugs

        # Update genric headers
        self.store.update_header(
            **headers
        )

        # save translation changes
        self.store.save()

        # Update stats (the translated flag might have changed)
        self.invalidate_cache()

    def get_source_checks(self):
        """Return list of failing source checks on current component."""
        result = TranslationChecklist()
        result.add(
            self.stats,
            'all',
            _('All strings'),
            'success',
        )

        # All checks
        result.add_if(
            self.stats,
            'sourcechecks',
            _('Strings with any failing checks'),
            'danger',
        )

        # Process specific checks
        for check in CHECKS:
            check_obj = CHECKS[check]
            if not check_obj.source:
                continue
            result.add_if(
                self.stats,
                check_obj.url_id,
                check_obj.description,
                check_obj.severity,
            )

        # Grab comments
        result.add_if(
            self.stats,
            'sourcecomments',
            _('Strings with comments'),
            'info',
        )

        return result

    @cached_property
    def list_translation_checks(self):
        """Return list of failing checks on current translation."""
        result = TranslationChecklist()

        # All strings
        result.add(
            self.stats,
            'all',
            _('All strings'),
            'success',
        )

        result.add_if(
            self.stats,
            'approved',
            _('Approved strings'),
            'success',
        )

        # Count of translated strings
        result.add_if(
            self.stats,
            'translated',
            _('Translated strings'),
            'success',
        )

        # To approve
        if self.component.project.enable_review:
            result.add_if(
                self.stats,
                'unapproved',
                _('Strings waiting for review'),
                'warning',
            )

        # Approved with suggestions
        result.add_if(
            self.stats,
            'approved_suggestions',
            _('Approved strings with suggestions'),
            'danger',
        )

        # Untranslated strings
        result.add_if(
            self.stats,
            'todo',
            _('Strings needing action'),
            'danger',
        )

        # Not translated strings
        result.add_if(
            self.stats,
            'nottranslated',
            _('Not translated strings'),
            'danger',
        )

        # Fuzzy strings
        result.add_if(
            self.stats,
            'fuzzy',
            _('Strings marked as needing edit'),
            'danger',
        )

        # Translations with suggestions
        result.add_if(
            self.stats,
            'suggestions',
            _('Strings with suggestions'),
            'info',
        )
        result.add_if(
            self.stats,
            'nosuggestions',
            _('Strings without suggestions'),
            'info',
        )

        # All checks
        result.add_if(
            self.stats,
            'allchecks',
            _('Strings with any failing checks'),
            'danger',
        )

        # Process specific checks
        for check in CHECKS:
            check_obj = CHECKS[check]
            if not check_obj.target:
                continue
            result.add_if(
                self.stats,
                check_obj.url_id,
                check_obj.description,
                check_obj.severity,
            )

        # Grab comments
        result.add_if(
            self.stats,
            'comments',
            _('Strings with comments'),
            'info',
        )

        return result

    def merge_translations(self, request, store2, overwrite, add_fuzzy,
                           fuzzy, merge_header):
        """Merge translation unit wise

        Needed for template based translations to add new strings.
        """
        not_found = 0
        skipped = 0
        accepted = 0

        # Commit possible prior changes
        self.commit_pending(request)

        for set_fuzzy, unit2 in store2.iterate_merge(fuzzy):
            try:
                unit = self.unit_set.get_unit(unit2)
            except Unit.DoesNotExist:
                not_found += 1
                continue

            if ((unit.translated and not overwrite)
                    or (not request.user.has_perm('unit.edit', unit))):
                skipped += 1
                continue

            accepted += 1

            # We intentionally avoid propagating:
            # - in most cases it's not desired
            # - it slows down import considerably
            # - it brings locking issues as import is
            #   executed with lock held and linked repos
            #   can't obtain the lock
            state = STATE_TRANSLATED
            if add_fuzzy or set_fuzzy:
                state = STATE_FUZZY
            unit.translate(
                request,
                split_plural(unit2.get_target()),
                state,
                change_action=Change.ACTION_UPLOAD,
                propagate=False
            )

        if accepted > 0:
            self.invalidate_cache()
            request.user.profile.refresh_from_db()
            request.user.profile.translated += accepted
            request.user.profile.save(update_fields=['translated'])

            if merge_header:
                self.store.merge_header(store2)
                self.store.save()

            self.commit_pending(request)

        return (not_found, skipped, accepted, store2.count_units())

    def merge_suggestions(self, request, store, fuzzy):
        """Merge content of translate-toolkit store as a suggestions."""
        not_found = 0
        skipped = 0
        accepted = 0

        for dummy, unit in store.iterate_merge(fuzzy):
            # Grab database unit
            try:
                dbunit = self.unit_set.get_unit(unit)
            except Unit.DoesNotExist:
                not_found += 1
                continue

            # Add suggestion
            if dbunit.target != unit.get_target():
                Suggestion.objects.add(dbunit, unit.get_target(), request)
                accepted += 1
            else:
                skipped += 1

        # Update suggestion count
        if accepted > 0:
            self.invalidate_cache()

        return (not_found, skipped, accepted, store.count_units())

    def merge_upload(self, request, fileobj, overwrite, author=None,
                     merge_header=True, method='translate', fuzzy=''):
        """Top level handler for file uploads."""
        filecopy = fileobj.read()
        fileobj.close()

        # Commit pending changes so far
        self.commit_pending(request)

        # Strip possible UTF-8 BOM
        if filecopy[:3] == codecs.BOM_UTF8:
            filecopy = filecopy[3:]

        # check if the provided file is in an external format
        # We are able to import different external file formats, but
        # that needs to convert the external format to a translate-toolkit
        external_format = external_formats.detect_filename(fileobj.name)
        if external_format is not None:
            try:
                name, content = external_format.convert_to_internal(fileobj.name, filecopy)
                if name is not None and content is not None:
                    fileobj.name = name
                    filecopy = content
            except Exception as error:
                report_error(error, sys.exc_info())

        # Load backend file
        store = try_load(
            fileobj.name,
            filecopy,
            self.component.file_format_cls,
            self.component.template_store
        )

        # Optionally set authorship
        if author is None:
            author = request.user.get_author_name()

        # Check valid plural forms
        if hasattr(store.store, 'parseheader'):
            header = store.store.parseheader()
            try:
                number, equation = Plural.parse_formula(header['Plural-Forms'])
                if not self.plural.same_plural(number, equation):
                    raise Exception('Plural forms do not match the language.')
            except (ValueError, KeyError):
                # Formula wrong or missing
                pass

        if method in ('translate', 'fuzzy'):
            # Merge on units level
            with self.component.repository.lock:
                return self.merge_translations(
                    request,
                    store,
                    overwrite,
                    (method == 'fuzzy'),
                    fuzzy,
                    merge_header,
                )

        # Add as sugestions
        return self.merge_suggestions(request, store, fuzzy)

    def invalidate_cache(self, recurse=True):
        """Invalidate any cached stats."""

        # Invalidate summary stats
        self.stats.invalidate()
        if recurse and self.component.allow_translation_propagation:
            related = Translation.objects.filter(
                component__project=self.component.project,
                component__allow_translation_propagation=True,
                language=self.language,
            ).exclude(
                pk=self.pk
            )
            for component in related:
                component.invalidate_cache(False)

    def get_kwargs(self):
        return {
            'lang': self.language.code,
            'component': self.component.slug,
            'project': self.component.project.slug
        }

    def get_export_url(self):
        """Return URL of exported git repository."""
        return self.component.get_export_url()

    def get_stats(self):
        """Return stats dictionary"""
        return {
            'code': self.language.code,
            'name': self.language.name,
            'total': self.stats.all,
            'total_words': self.stats.all_words,
            'last_change': self.last_change,
            'last_author': self.get_last_author(),
            'translated': self.stats.translated,
            'translated_words': self.stats.translated_words,
            'translated_percent': self.stats.translated_percent,
            'fuzzy': self.stats.fuzzy,
            'fuzzy_percent': self.stats.fuzzy_percent,
            'failing': self.stats.allchecks,
            'failing_percent': self.stats.allchecks_percent,
            'url': self.get_share_url(),
            'url_translate': get_site_url(self.get_absolute_url()),
        }

    def remove(self, user):
        """Remove translation from the VCS"""
        author = user.get_author_name()
        # Log
        self.log_info(
            'removing %s as %s',
            self.filename,
            author
        )

        # Remove file from VCS
        self.commit_message = '__delete__'
        with self.component.repository.lock:
            self.component.repository.remove(
                [self.filename],
                self.get_commit_message(author),
                author,
            )

        # Delete from the database
        self.delete()

        # Record change
        Change.objects.create(
            component=self.component,
            action=Change.ACTION_REMOVE,
            target=self.filename,
            user=user,
            author=user
        )

    def new_unit(self, request, key, value):
        self.commit_pending(request)
        Change.objects.create(
            translation=self,
            action=Change.ACTION_NEW_UNIT,
            target=value,
            user=request.user,
            author=request.user
        )
        self.store.new_unit(key, value)
        self.component.create_translations(request=request)
        with self.component.repository.lock:
            self.__git_commit(
                request.user.get_author_name(),
                timezone.now()
            )
            self.component.push_if_needed(request)

    def get_display_filename(self):
        return self.filename.replace('/', '/\u200B')<|MERGE_RESOLUTION|>--- conflicted
+++ resolved
@@ -34,16 +34,10 @@
 from django.urls import reverse
 
 from weblate.lang.models import Language, Plural
-<<<<<<< HEAD
 from weblate.formats import ParseError
 from weblate.formats.auto import try_load
+from weblate.trans import external_formats
 from weblate.checks import CHECKS
-=======
-from weblate.permissions.helpers import can_translate
-from weblate.trans import external_formats
-from weblate.trans.formats import ParseError, try_load
-from weblate.trans.checks import CHECKS
->>>>>>> 3ba2230d
 from weblate.trans.models.unit import (
     Unit, STATE_TRANSLATED, STATE_FUZZY, STATE_APPROVED,
 )
