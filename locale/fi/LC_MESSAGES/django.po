# SOME DESCRIPTIVE TITLE.
# Copyright (C) YEAR THE PACKAGE'S COPYRIGHT HOLDER
# This file is distributed under the same license as the PACKAGE package.
# FIRST AUTHOR <EMAIL@ADDRESS>, YEAR.
#
msgid ""
msgstr ""
"Project-Id-Version: Weblate 1.2\n"
"Report-Msgid-Bugs-To: weblate@lists.cihar.com\n"
"POT-Creation-Date: 2014-10-05 20:21+0200\n"
<<<<<<< HEAD
"PO-Revision-Date: 2014-07-04 13:56+0200\n"
"Last-Translator: arrapaa <h.heinanen@gmail.com>\n"
"Language-Team: Finnish <https://hosted.weblate.org/projects/weblate/master/"
"fi/>\n"
=======
"PO-Revision-Date: 2014-10-06 14:59+0200\n"
"Last-Translator: Michal Čihař <michal@cihar.com>\n"
"Language-Team: Finnish "
"<https://hosted.weblate.org/projects/weblate/bootstrap/fi/>\n"
>>>>>>> 6e9f1723
"Language: fi\n"
"MIME-Version: 1.0\n"
"Content-Type: text/plain; charset=UTF-8\n"
"Content-Transfer-Encoding: 8bit\n"
"Plural-Forms: nplurals=2; plural=n != 1;\n"
"X-Generator: Weblate 1.10-dev\n"

#: weblate/accounts/avatar.py:165
msgctxt "No known user"
msgid "None"
msgstr "Tuntematon käyttäjä"

#: weblate/accounts/forms.py:89
#, fuzzy
#| msgid "At least five characters long."
msgid "At least four characters long."
msgstr "Vähintään viisi merkkiä pitkä."

#: weblate/accounts/forms.py:90
msgid "Username"
msgstr "Käyttäjänimi"

#: weblate/accounts/forms.py:93
msgid ""
"This value may contain only letters, numbers and following characters: @ . + "
"- _"
msgstr ""
"Tämä arvo voi sisältää vain kirjaimia, numeroita ja seuraavia merkkejä: @. + "
"- _"

#: weblate/accounts/forms.py:113
msgid "This username is already taken. Please choose another."
msgstr ""
"Tämä käyttäjänimi on jo käytössä. Ole hyvä ja valitse toinen käyttäjänimi."

#: weblate/accounts/forms.py:224 weblate/accounts/forms.py:294
msgid "E-mail"
msgstr "Sähköposti"

#: weblate/accounts/forms.py:226
msgid "You can add another emails on Authentication tab."
msgstr ""
"Voit lisätä toisen sähköpostiosoitteen Todennus(Authentication) välilehdellä."

#: weblate/accounts/forms.py:253 weblate/accounts/forms.py:331
msgid "Full name"
msgstr "Koko nimi"

#: weblate/accounts/forms.py:262
msgid "Subject"
msgstr "Aihe"

#: weblate/accounts/forms.py:263 weblate/accounts/forms.py:519
msgid "Your name"
msgstr "Nimesi"

#: weblate/accounts/forms.py:264 weblate/accounts/forms.py:520
msgid "Your email"
msgstr "Sähköpostiosoitteesi"

#: weblate/accounts/forms.py:266 weblate/html/admin/performance.html:46
msgid "Message"
msgstr "Viesti"

#: weblate/accounts/forms.py:269
msgid ""
"Please contact us in English, otherwise we might be unable to understand "
"your request."
msgstr ""
"Ole hyvä ja ota meihin yhteyttä englanniksi, muutoin emme ehkä ymmärrä "
"pyyntöäsi."

#: weblate/accounts/forms.py:295
msgid "Activation email will be sent here."
msgstr "Aktivointisähköposti lähetetään tähän osoitteeseen."

#: weblate/accounts/forms.py:308
msgid ""
"This email address is already in use. Please supply a different email "
"address."
msgstr ""
"Tämä sähköpostiosoite on jo käytössä. Ole hyvä ja anna eri sähköpostiosoite."

#: weblate/accounts/forms.py:369
#, python-format
msgid "What is %s?"
msgstr "Mitä on %s?"

#: weblate/accounts/forms.py:379
msgid "Please check your math and try again."
msgstr "Tarkista matematiikkasi ja yritä uudelleen."

#: weblate/accounts/forms.py:401
msgid "New password"
msgstr "Uusi salasana"

#: weblate/accounts/forms.py:402
msgid "At least six characters long."
msgstr "Vähintään kuusi merkkiä pitkä."

#: weblate/accounts/forms.py:406
msgid "New password (again)"
msgstr "Uusi salasana (uudelleen)"

#: weblate/accounts/forms.py:408
msgid "Repeat the password so we can verify you typed it in correctly."
msgstr "Toista salasana, jotta voimme varmistaa että se on kirjoitettu oikein."

#: weblate/accounts/forms.py:419
msgid "Password needs to have at least six characters."
msgstr "Salasanassa täytyy olla vähintään kuusi merkkiä."

#: weblate/accounts/forms.py:436
msgid "You must type the same password each time."
msgstr "Salasanan täytyy olla sama molemmilla kerroilla."

#: weblate/accounts/forms.py:445
msgid "Current password"
msgstr "Nykyinen salasana"

#: weblate/accounts/forms.py:455
msgid "User with this email address was not found."
msgstr "Käyttäjä, jolla on tämä sähköpostiosoite ei löytynyt."

#: weblate/accounts/forms.py:463
msgid "Username or email"
msgstr "Käyttäjänimi tai sähköpostiosoite"

#: weblate/accounts/forms.py:466 weblate/html/accounts/profile.html:141
msgid "Password"
msgstr "Salasana"

#: weblate/accounts/forms.py:471
msgid ""
"Please enter a correct username and password. Note that both fields may be "
"case-sensitive."
msgstr ""

#: weblate/accounts/forms.py:473
#, fuzzy
#| msgid "Thank you. Your account is now activated."
msgid "This account is inactive."
msgstr "Kiitos. Tilisi on nyt aktivoitu."

#: weblate/accounts/forms.py:521 weblate/trans/models/project.py:79
msgid "Project name"
msgstr "Projektin nimi"

#: weblate/accounts/forms.py:522 weblate/html/project_info.html:3
#: weblate/trans/models/project.py:90
msgid "Project website"
msgstr "Projektin verkkosivu"

#: weblate/accounts/forms.py:524 weblate/html/subproject_info.html:9
#: weblate/trans/models/subproject.py:75
msgid "Git repository"
msgstr "Git ohjelmistolähde"

#: weblate/accounts/forms.py:526 weblate/trans/models/subproject.py:78
#, fuzzy
#| msgid ""
#| "URL of Git repository, use weblate://project/subproject for sharing with "
#| "other subproject."
msgid ""
"URL of Git repository, use weblate://project/resource for sharing with other "
"resource."
msgstr ""
"Git tietolähteen URL-osoite, käytä weblate://project/subproject jakaaksesi "
"aliprojekteiksi."

#: weblate/accounts/forms.py:532 weblate/trans/models/subproject.py:122
msgid "File mask"
msgstr "Tiedoston maski"

#: weblate/accounts/forms.py:534 weblate/trans/models/subproject.py:126
msgid ""
"Path of files to translate, use * instead of language code, for example: po/"
"*.po or locale/*/LC_MESSAGES/django.po."
msgstr ""
"Käännettävien tiedostojen polku, käytä * kielikoodina, esimerkiksi: po/*.po "
"tai locale/*/LC_MESSAGES/django.po."

#: weblate/accounts/forms.py:541
msgid "Additional message"
msgstr "Ylimääräinen viesti"

#: weblate/accounts/models.py:349
msgid "Interface Language"
msgstr "Käyttöliittymän kieli"

#: weblate/accounts/models.py:355 weblate/html/language.html:7
#: weblate/html/languages.html:7 weblate/lang/views.py:35
msgid "Languages"
msgstr "Kielet"

#: weblate/accounts/models.py:360
msgid "Secondary languages"
msgstr "Toissijaiset kielet"

#: weblate/accounts/models.py:369 weblate/html/accounts/profile.html:66
msgid "Subscribed projects"
msgstr "Tilatut projektit"

#: weblate/accounts/models.py:373
msgid "Notification on any translation"
msgstr "Ilmoitus jokaisesta käännoksestä"

#: weblate/accounts/models.py:377
msgid "Notification on new string to translate"
msgstr "Ilmoitus uusista käännettävistä merkkijonoista"

#: weblate/accounts/models.py:381
msgid "Notification on new suggestion"
msgstr "Ilmoitus uudesta ehdotuksesta"

#: weblate/accounts/models.py:385
msgid "Notification on new contributor"
msgstr "Ilmoitus uudesta osallistujasta"

#: weblate/accounts/models.py:389
msgid "Notification on new comment"
msgstr "Ilmoitus uudesta kommentista"

#: weblate/accounts/models.py:393
msgid "Notification on merge failure"
msgstr "Yhdistämisen vika ilmoitus"

#: weblate/accounts/models.py:397
msgid "Notification on new language request"
msgstr "Ilmoitus uudesta kielen pyynnöstä"

#: weblate/accounts/views.py:85 weblate/accounts/views.py:413
msgid "User registration"
msgstr "Käyttäjän rekisteröinti"

#: weblate/accounts/views.py:101
msgid "Message could not be sent to administrator!"
msgstr "Viestiäsi ei voitu lähettää ylläpitäjälle!"

#: weblate/accounts/views.py:119
msgid "Message has been sent to administrator."
msgstr "Viesti ylläpitäjälle on lähetetty."

#: weblate/accounts/views.py:142 weblate/accounts/views.py:209
msgid "You can not change demo profile on the demo server."
msgstr "Et voi vaihtaa demo profiilia, demo serverillä."

#: weblate/accounts/views.py:162
msgid "Your profile has been updated."
msgstr "Profiilisi on päivitetty."

#: weblate/accounts/views.py:191
msgid "User profile"
msgstr "Käyttäjäprofiili"

#: weblate/accounts/views.py:220
msgid "Your account has been removed."
msgstr "Käyttäjätunnuksesi on poistettu."

#: weblate/accounts/views.py:265 weblate/html/accounts/contact.html:7
#: weblate/html/accounts/contact.html:22
msgid "Contact"
msgstr "Ota yhteyttä"

#: weblate/accounts/views.py:297 weblate/html/accounts/hosting.html:8
msgid "Hosting"
msgstr "Hostaus"

#: weblate/accounts/views.py:371 weblate/html/accounts/login.html:9
#: weblate/html/accounts/login.html:42 weblate/html/base.html:80
msgid "Login"
msgstr "Kirjaudu sisään"

#: weblate/accounts/views.py:381
msgid "Thanks for using Weblate!"
msgstr "Kiitos Weblaten käyttämisestä!"

#: weblate/accounts/views.py:435 weblate/html/accounts/email.html:8
msgid "Register email"
msgstr "Rekisteröi sähköposti"

#: weblate/accounts/views.py:459
msgid "You have entered an invalid password."
msgstr "Kirjoittamasi salasana ei kelpaa."

#: weblate/accounts/views.py:481
msgid "Your password has been changed."
msgstr "Salasanasi on vaihdettu."

#: weblate/accounts/views.py:491 weblate/html/accounts/password.html:13
#: weblate/html/accounts/profile.html:144
msgid "Change password"
msgstr "Vaihda salasana"

#: weblate/accounts/views.py:516 weblate/html/accounts/reset.html:8
#: weblate/html/accounts/reset.html:22
msgid "Password reset"
msgstr "Salasanan palauttaminen"

#: weblate/html/403.html:7
msgid "You don't have privileges to display this page."
msgstr "Sinulla ei ole oikeuksia tämän sivun näyttämiseen."

#: weblate/html/403.html:11 weblate/html/404.html:11
msgid ""
"However the following translation projects are available on this server:"
msgstr ""
"Kuitenkin seuraavat käännös projektit ovat saatavilla tällä palvelimella:"

#: weblate/html/404.html:7
msgid "The page you are looking for was not found."
msgstr "Sivua jota etsit, ei löytynyt."

#: weblate/html/500.html:5
msgid "Server Error"
msgstr "Palvelinvirhe"

#: weblate/html/500.html:8
msgid ""
"The server had serious problems while serving your request. We've just sent "
"our trained monkeys to fix the issue."
msgstr ""
"Palvelimella oli vakavia ongelmia toteuttaessaan pyyntöäsi. Lähetimme "
"koulutetut\n"
"apinamme korjaamaan ongelman."

#: weblate/html/about.html:6
#, fuzzy
#| msgid "about"
msgid "About"
msgstr "noin"

#: weblate/html/about.html:14 weblate/html/footer.html:7
#: weblate/trans/views/basic.py:390
msgid "About Weblate"
msgstr "Tietoa Weblatesta"

#: weblate/html/about.html:17
#, fuzzy
#| msgid ""
#| "Weblate is a web based translation tool with tight Git integration. It "
#| "features simple and clean user interface, propagation of translations "
#| "across subprojects, quality checks and automatic linking to source files."
msgid ""
"Weblate is a web based translation tool with tight Git integration. It "
"features simple and clean user interface, propagation of translations across "
"resources, quality checks and automatic linking to source files."
msgstr ""
"Weblate on verkkopohjainen kääntämistyökalu, jolla on tiukka Git "
"integraatio. Se tarjoaa yksinkertaisen ja siistin käyttöliittymän, "
"käännösten etenemisen aliprojektien yli, laatutarkistukset ja automaattisen "
"linkittämisen lähdetiedostoihin."

#: weblate/html/about.html:19 weblate/html/accounts/contact.html:14
#, python-format
msgid ""
"If you are looking for support for Weblate or want to file bug reports check "
"its website at <a href=\"%(weblate_url)s\">weblate.org</a>."
msgstr ""
"Jos etsit Weblate tukea tai haluat lähettää virhe raportteja, katso tämä "
"sivu <a href=\"%(weblate_url)s\">weblate.org</a>."

#: weblate/html/about.html:29
#, fuzzy
#| msgid "Hosting site"
msgid "Hosting projects"
msgstr "Hosting-sivusto"

#: weblate/html/about.html:32
msgid ""
"This Weblate instance hosts translations for various free software projects."
msgstr ""
"Weblate esimerkiksi isännöi käännöksiä eri ilmaisohjelmien projekteissa."

#: weblate/html/about.html:34
#, python-format
msgid ""
"We can host your project as well, if you are interested, please <a href="
"\"%(contact_url)s?subject=Project hosting\">contact us</a>."
msgstr ""
"Me voimme isännöidä sinun omia projekteja myös, jos olet kiinnostunut <a "
"href=\"%(contact_url)s?subject=Project hosting\">Ota yhteyttä</a>."

#: weblate/html/about.html:43 weblate/trans/models/advertisement.py:37
msgid "Donate to Weblate"
msgstr "Lahjoita Weblate:lle"

#: weblate/html/about.html:45
#, fuzzy
#| msgid ""
#| "Weblate is free software created by volunteers, but you can still support "
#| "them financially:"
msgid ""
"Weblate is free software created by volunteers, but you can still support "
"them financially."
msgstr ""
"Weblate on ilmaisohjelmisto joka on luotu vapaaehtoisvoimin, mutta voit "
"silti tukea sitä taloudellisesti:"

#: weblate/html/about.html:48
msgid "Flattr Weblate!"
msgstr "Flattr Weblate!"

#: weblate/html/about.html:49 weblate/html/footer.html:10
msgid "Donate to Weblate!"
msgstr "Lahjoita Weblate!"

#: weblate/html/about.html:58
msgid "Versions"
msgstr "Versiot"

#: weblate/html/about.html:61
msgid "This site is built using following projects:"
msgstr "Tämä sivu on rakennettu käyttämällä seuraavia projekteja:"

#: weblate/html/about.html:80 weblate/html/data.html:48
#: weblate/html/index.html:35 weblate/html/translation.html:25
#: weblate/html/translation.html.py:258
msgid "Statistics"
msgstr "Tilastot"

#: weblate/html/about.html:85
msgid "Strings to translate"
msgstr "Merkkijonot käännettäväksi"

#: weblate/html/about.html:89
msgid "Words to translate"
msgstr "Sanat käännettäväksi"

#: weblate/html/about.html:93
msgid "Used languages"
msgstr "Käytetyt kielet"

#: weblate/html/about.html:97
msgid "Registered users"
msgstr "Rekisteröityneet käyttäjät"

#: weblate/html/about.html:101 weblate/html/user-activity.html:3
msgid "Suggestions made"
msgstr "Luodut ehdotukset"

#: weblate/html/about.html:105 weblate/html/user-activity.html:7
msgid "Translations made"
msgstr "Luodut käännökset"

#: weblate/html/about.html:109
msgid "Failing checks found"
msgstr "Löytyneet epäonnistuneet tarkistukset"

#: weblate/html/about.html:113 weblate/html/project.html:29
msgid "Ignored checks"
msgstr "Huomioimatta jätetyt tarkistukset"

#: weblate/html/accounts/contact.html:13
msgid "You can contact maintainers of this server here."
msgstr "Voit ottaa yhteyttä palvelimen ylläpitäjiin."

#: weblate/html/accounts/contact.html:28 weblate/html/accounts/hosting.html:26
msgid "Send"
msgstr "Lähetä"

#: weblate/html/accounts/email-sent.html:6 weblate/html/accounts/login.html:67
#: weblate/html/accounts/register.html:9
#, fuzzy
#| msgid "Registration date"
msgid "Registration"
msgstr "Rekisteröintipäivä"

#: weblate/html/accounts/email-sent.html:12
#, fuzzy
#| msgid "Registration date"
msgid "Registration almost complete"
msgstr "Rekisteröintipäivä"

#: weblate/html/accounts/email-sent.html:15
msgid ""
"Thank you for registering. You will very soon receive an email with a "
"confirmation link. Please follow this link in order to complete your "
"registration."
msgstr ""
"Kiitos rekisteröitymisestäsi. Saat pian sähköpostiisi vahvistuslinkin. "
"Valitse linkki vahvistaaksesi rekisteröitymisesi."

#: weblate/html/accounts/email-sent.html:19
#, fuzzy, python-format
#| msgid ""
#| "If you don't receive it shortly, please check your spam folder. If it's "
#| "not there, please <a href=\"%(contact_url)s?subject=Lost activation code"
#| "\">contact us</a>."
msgid ""
"If you don't receive it shortly, please check your spam folder or retry the "
"registration. If the problem persists, please <a href=\"%(contact_url)s?"
"subject=Registration problems\">contact us</a>."
msgstr ""
"Jos et saa sitä pian, tarkista roskapostikansiosi. Jos se ei ole siellä,<a "
"href=\"%(contact_url)s?subject=Lost activation code\">ota yhteyttä</a>."

#: weblate/html/accounts/email.html:11 weblate/html/accounts/register.html:20
#: weblate/html/accounts/reset.html:17
#, fuzzy
#| msgid "Please fix errors in registration form."
msgid "Please fix errors in the registration form."
msgstr "Korjaa virheet rekisteröitymislomakkeessa."

#: weblate/html/accounts/email.html:20 weblate/html/accounts/profile.html:251
#: weblate/html/accounts/register.html:17
msgid ""
"By registering you agree to use your name and email in Git commits and "
"provide your contribution under license defined by each translated project."
msgstr ""
"Rekisteröitymällä sitoudut käyttämään nimeäsi ja sähköpostiosoitettasi "
"Gitissä ja osallistut lisenssillä määritteltyihin käännös projekteihin."

#: weblate/html/accounts/email.html:22 weblate/html/accounts/register.html:37
#: weblate/html/base.html:78
msgid "Register"
msgstr "Rekisteröidy"

#: weblate/html/accounts/hosting.html:13
msgid ""
"Please check in advance whether your project is eligible for project hosting "
"on this site."
msgstr ""

#: weblate/html/accounts/hosting.html:21 weblate/html/index.html:100
msgid "Ask for project hosting"
msgstr ""

#: weblate/html/accounts/hosting.html:34
msgid "Conditions for free hosting conditions"
msgstr ""

#: weblate/html/accounts/hosting.html:37
msgid ""
"Translated content has to be released under <a href=\"http://en.wikipedia."
"org/wiki/Free_software_license\">free license</a>."
msgstr ""
<<<<<<< HEAD
=======
"Käännettyä sisältöä pitää julkaista seuraavan lisenssin alaisuudessa <a href="
"\"http://en.wikipedia.org/wiki/Free_software_license\"> ilmainen "
"lisenssi</a>."
>>>>>>> 6e9f1723

#: weblate/html/accounts/hosting.html:38
msgid ""
"Source code has to be publicly available in supported version control system."
msgstr ""
<<<<<<< HEAD

#: weblate/html/accounts/hosting.html:39
msgid "There is no guarantee for service availability or quality."
msgstr ""

#: weblate/html/accounts/hosting.html:45
msgid "Commercial hosting"
msgstr ""
=======
"Lähdekoodi on julkisesti saatavilla tuetussa versionhallintajärjestelmässä."

#: weblate/html/accounts/hosting.html:39
msgid "There is no guarantee for service availability or quality."
msgstr "Ei ole takeita palvelun saatavuudelle tai laadulle."

#: weblate/html/accounts/hosting.html:45
msgid "Commercial hosting"
msgstr "Kaupallisten palvelujen hostaus"
>>>>>>> 6e9f1723

#: weblate/html/accounts/hosting.html:48
msgid ""
"Commercial hosting is possible as well, our price starts at 19 EUR per "
"project and month, please get in touch with us for more details."
msgstr ""

#: weblate/html/accounts/hosting.html:52 weblate/html/footer.html:8
msgid "Contact us"
msgstr "Ota meihin yhteyttä"

#: weblate/html/accounts/login.html:15
msgid "This username/password combination was not found. Please try again."
msgstr ""
"Tätä käyttäjätunnus/salasana yhdistelmää ei löydetty. Ole hyvä ja yritä "
"uudelleen."

#: weblate/html/accounts/login.html:19
msgid ""
"To test Weblate, you can login as <code>demo</code> user with password "
"<code>demo</code>."
msgstr ""

#: weblate/html/accounts/login.html:28
#, fuzzy
#| msgid "Password (again)"
msgid "Password login"
msgstr "Salasana (uudelleen)"

#: weblate/html/accounts/login.html:35
#, python-format
msgid "Forgot your password? You can <a href=\"%(reset_url)s\">reset it</a>."
msgstr ""
"Unohditko salasanasi? Voit <a href=\"%(reset_url)s\">palauttaa sen</a>."

#: weblate/html/accounts/login.html:54
#, fuzzy
#| msgid "User registration"
msgid "Third party login"
msgstr "Käyttäjän rekisteröinti"

#: weblate/html/accounts/login.html:72
#, python-format
msgid ""
"Do not have an account yet? You can <a href=\"%(register_url)s\">register</"
"a>."
msgstr ""
"Eikö sinulla ole vielä tunnusta? Voit <a href=\"%(register_url)s"
"\">rekisteröityä</a>."

#: weblate/html/accounts/password.html:6 weblate/html/accounts/profile.html:9
#: weblate/html/accounts/removal.html:7
#, fuzzy
#| msgid "Your public profile:"
msgid "Your profile"
msgstr "Julkinen profiili:"

#: weblate/html/accounts/password.html:16
msgid ""
"Please enter your new password twice so we can verify you typed it in "
"correctly."
msgstr ""
"Kirjoita uusi salasana kahdesti, jotta voimme tarkistaa, että kirjoitit sen "
"oikein."

#: weblate/html/accounts/password.html:25
msgid "Change my password"
msgstr "Vaihda salasanani"

#: weblate/html/accounts/profile.html:15 weblate/trans/views/files.py:91
msgid "Please fix errors in the form."
msgstr "Ole hyvä ja korjaa virheet lomakkeessa."

#: weblate/html/accounts/profile.html:22 weblate/html/accounts/profile.html:35
msgid "Preferences"
msgstr "Asetukset"

#: weblate/html/accounts/profile.html:23
msgid "Subscriptions"
msgstr "Tilaukset"

#: weblate/html/accounts/profile.html:24
#: weblate/html/accounts/profile.html:101
msgid "Account"
msgstr "Käyttäjätili"

#: weblate/html/accounts/profile.html:25
#, fuzzy
#| msgid "Documentation"
msgid "Authentication"
msgstr "Ohjeet"

#: weblate/html/accounts/profile.html:26
#, fuzzy
#| msgid "User profile"
msgid "Profile"
msgstr "Käyttäjäprofiili"

#: weblate/html/accounts/profile.html:27
#: weblate/html/accounts/profile.html:248
msgid "Licenses"
msgstr "Lisenssit"

#: weblate/html/accounts/profile.html:40 weblate/html/accounts/profile.html:71
#: weblate/html/accounts/profile.html:80
#: weblate/html/accounts/profile.html:106 weblate/html/edit_dictionary.html:24
#: weblate/html/js/detail.html:39 weblate/html/translate.html:78
msgid "Save"
msgstr "Tallenna"

#: weblate/html/accounts/profile.html:46 weblate/html/accounts/profile.html:86
#: weblate/html/accounts/profile.html:112
#: weblate/html/accounts/profile.html:184
#: weblate/html/accounts/profile.html:230
#: weblate/html/accounts/profile.html:283
#, fuzzy
#| msgid "Subscriptions"
msgid "Description"
msgstr "Tilaukset"

#: weblate/html/accounts/profile.html:49
msgid ""
"Choose which languages you prefer to translate. These will be offered to you "
"on the dashboard to have easier access to chosen translations."
msgstr ""

#: weblate/html/accounts/profile.html:52
msgid ""
"The secondary languages are shown next to the source string when translating."
msgstr ""

#: weblate/html/accounts/profile.html:56 weblate/html/accounts/profile.html:91
#: weblate/html/accounts/profile.html:117
#: weblate/html/accounts/profile.html:189
#: weblate/html/accounts/profile.html:235
#: weblate/html/admin/performance.html:23
#: weblate/html/admin/performance.html:31 weblate/html/base.html:70
#: weblate/html/check.html:42 weblate/html/check_project.html:43
#: weblate/html/check_subproject.html:47 weblate/html/checks.html:35
#: weblate/html/footer.html:9
msgid "Documentation"
msgstr "Ohjeet"

#: weblate/html/accounts/profile.html:75
#, fuzzy
#| msgid "Subscriptions"
msgid "Subscription settings"
msgstr "Tilaukset"

#: weblate/html/accounts/profile.html:88
msgid "You will receive chosen notifications via email for all your languages."
msgstr "Saat valittuja ilmoituksia sähköpostitse kaikilla kielillä."

#: weblate/html/accounts/profile.html:114
msgid "Your name and email will appear as author on Git commits."
msgstr "Nimesi ja sähköpostiosoitteesi ilmestyvät luojana Git committeissa."

#: weblate/html/accounts/profile.html:127
#, fuzzy
#| msgid "User comments"
msgid "User identities"
msgstr "Käyttäjien kommentit"

#: weblate/html/accounts/profile.html:129
msgid ""
"You can manage identities which are associated to this account and which can "
"be used to log in."
msgstr ""

#: weblate/html/accounts/profile.html:130
msgid "Currently associated:"
msgstr ""

#: weblate/html/accounts/profile.html:134
msgid "Identity"
msgstr ""

#: weblate/html/accounts/profile.html:135
#, fuzzy
#| msgid "User"
msgid "User ID"
msgstr "Käyttäjä"

#: weblate/html/accounts/profile.html:136 weblate/html/last-changes.html:16
msgid "Action"
msgstr "Toiminta"

#: weblate/html/accounts/profile.html:144
#, fuzzy
#| msgid "New password"
msgid "Set password"
msgstr "Uusi salasana"

#: weblate/html/accounts/profile.html:152
msgid "Disconnect"
msgstr ""

#: weblate/html/accounts/profile.html:161
#, fuzzy
#| msgid "Add as translation"
msgid "Add new association:"
msgstr "Lisää käännös"

#: weblate/html/accounts/profile.html:171
msgid "Removal"
msgstr ""

#: weblate/html/accounts/profile.html:174
#: weblate/html/accounts/removal.html:12
msgid "Removal of the account deletes all your private data."
msgstr ""

#: weblate/html/accounts/profile.html:177
msgid "Remove my account"
msgstr ""

#: weblate/html/accounts/profile.html:186
msgid "You can configure how you will log in on this site."
msgstr ""

#: weblate/html/accounts/profile.html:200
#, fuzzy
#| msgid "Your email"
msgid "Your summary"
msgstr "Sähköpostiosoitteesi"

#: weblate/html/accounts/profile.html:208
#, fuzzy
#| msgid "Your public profile:"
msgid "Your public profile"
msgstr "Julkinen profiili:"

#: weblate/html/accounts/profile.html:218
#, fuzzy
#| msgid "Your name"
msgid "Your avatar"
msgstr "Nimesi"

#: weblate/html/accounts/profile.html:221
msgid "Avatars are provided using libravatar."
msgstr ""

#: weblate/html/accounts/profile.html:232
#, fuzzy
#| msgid "Your public profile:"
msgid "Your public appearance on this site."
msgstr "Julkinen profiili:"

#: weblate/html/accounts/profile.html:255
msgid ""
"Following projects have explicitly specified their licensing and copyright "
"conditions:"
msgstr ""
"Seuraavat projektit ovat yksiselitteisesti määritelty lisensseillä ja "
"tekijänoikeus ehdoin:"

#: weblate/html/accounts/profile.html:258 weblate/html/data.html:26
#: weblate/html/data.html.py:57 weblate/html/data.html:83
#: weblate/html/index.html:79 weblate/html/list-translations.html:7
#: weblate/trans/models/subproject.py:72
msgid "Project"
msgstr "Projekti"

#: weblate/html/accounts/profile.html:258
#, fuzzy
#| msgid "Licenses"
msgid "License"
msgstr "Lisenssit"

#: weblate/html/accounts/profile.html:285
msgid ""
"Please pay attention to the licensing information as these specify how "
"others are allowed to use your translations."
msgstr ""

#: weblate/html/accounts/register.html:30
#, fuzzy
#| msgid "Registered users"
msgid "Register using email"
msgstr "Rekisteröityneet käyttäjät"

#: weblate/html/accounts/register.html:49
#, fuzzy
#| msgid "User registration"
msgid "Third party registration"
msgstr "Käyttäjän rekisteröinti"

#: weblate/html/accounts/register.html:65
#, python-format
msgid ""
"Sorry, but registrations on this site are disabled. You can <a href="
"\"%(contact_url)s\">contact us</a> for more details."
msgstr ""
"Anteeksi, mutta rekisteröinnit tällä sivustolla on poistettu käytöstä. Voit "
"<a href=\"%(contact_url)s\">ottaa yhteyttä</a> saadaksesi lisätietoja."

#: weblate/html/accounts/removal.html:16
#, fuzzy
#| msgid "Account"
msgid "Account removal"
msgstr "Käyttäjätili"

#: weblate/html/accounts/removal.html:18
msgid ""
"By pressing following button, your will no longer be able to use this "
"account."
msgstr ""

#: weblate/html/accounts/removal.html:22
#, fuzzy
#| msgid "Sort this column"
msgid "Delete this account"
msgstr "Järjestä tämä sarake"

#: weblate/html/accounts/reset.html:14
msgid ""
"Forgotten your password? Enter your e-mail address below, and we'll e-mail "
"instructions for setting a new one."
msgstr ""
"Salasana hukassa? Anna sähköpostiosoitteesi, niin saat ohjeet uuden "
"salasanan luomiseksi."

#: weblate/html/accounts/reset.html:28
msgid "Reset my password"
msgstr "Nollaa salasanani"

#: weblate/html/accounts/user.html:35 weblate/html/base.html:63
#: weblate/html/index.html:28 weblate/html/index.html.py:30
#: weblate/html/index.html:74 weblate/html/language.html:23
msgid "Projects"
msgstr "Projektit"

#: weblate/html/accounts/user.html:44 weblate/html/js/activity.html:2
msgid "Activity in last 30 days"
msgstr "Aktiivisuus viimeisen 30 päivän aikana"

#: weblate/html/accounts/user.html:47 weblate/html/js/activity.html:5
msgid "Activity in last year"
msgstr "Aktiivisuus viime vuonna"

#: weblate/html/admin/custom-index.html:11
msgid "Reports"
msgstr "Raportit"

#: weblate/html/admin/custom-index.html:14 weblate/html/admin/report.html:4
#: weblate/html/admin/report.html.py:13
msgid "Status of repositories"
msgstr "Ohjelmistolähteiden tilanne"

#: weblate/html/admin/custom-index.html:20 weblate/html/admin/ssh.html:5
#: weblate/html/admin/ssh.html.py:9
msgid "SSH keys"
msgstr "SSH-avaimet"

#: weblate/html/admin/custom-index.html:26
#: weblate/html/admin/performance.html:6
#: weblate/html/admin/performance.html:15
msgid "Performance report"
msgstr "Tehokkuusraportti"

#: weblate/html/admin/performance.html:10 weblate/html/admin/report.html:8
#: weblate/html/admin/ssh.html:9
msgid "Home"
msgstr "Koti"

#: weblate/html/admin/performance.html:10
msgid "Performance"
msgstr "Tehokkuus"

#: weblate/html/admin/performance.html:21
msgid "Check"
msgstr "Tarkistus"

#: weblate/html/admin/performance.html:22
msgid "Result"
msgstr "Tulos"

#: weblate/html/admin/performance.html:39
#, fuzzy
#| msgid "New password confirmation"
msgid "Configuration errors"
msgstr "Uuden salasanan varmistus"

#: weblate/html/admin/performance.html:45
msgid "Name"
msgstr ""

#: weblate/html/admin/report.html:8 weblate/html/js/detail.html:12
msgid "Status"
msgstr "Tilanne"

#: weblate/html/admin/report.html:17
#, python-format
msgid ""
"Not showing status of linked repository. Check <a href=\"#%(slug)s\">"
"%(repo)s</a> instead."
msgstr ""
"Ei näytä linkitetyn arkiston tilaa. Tarkista <a href=\"#%(slug)s\">%(repo)s</"
"a> sen sijasta."

#: weblate/html/admin/ssh.html:15
msgid "Public SSH key"
msgstr "Julkinen SSH-avain"

#: weblate/html/admin/ssh.html:16
msgid "Weblate currently uses following SSH key:"
msgstr "Weblate tällä hetkellä käyttää seuraavaa SSH avainta:"

#: weblate/html/admin/ssh.html:23
msgid "Generate SSH key"
msgstr "Luo SSH avain"

#: weblate/html/admin/ssh.html:24
msgid ""
"You don't seem to have existing SSH key, by pressing button below Weblate "
"will generate it for you."
msgstr ""
"Sinulla ei näytä olevan olemassa olevaa SSH avainta, painamalla alla olevaa "
"nappia Weblate keksii sen sinulle."

#: weblate/html/admin/ssh.html:28
msgid "Generate"
msgstr "Keksi"

#: weblate/html/admin/ssh.html:34
msgid "Known host keys"
msgstr "Tunnetut isäntä avaimet"

#: weblate/html/admin/ssh.html:41
msgid "Hostname"
msgstr "Isäntänimi"

#: weblate/html/admin/ssh.html:42
#, fuzzy
#| msgid "Search type"
msgid "Key type"
msgstr "Hakutyyppi"

#: weblate/html/admin/ssh.html:43
msgid "Fingerprint"
msgstr "Sormenjälki"

#: weblate/html/admin/ssh.html:56
msgid "Add host key"
msgstr "Lisää isäntä avain"

#: weblate/html/admin/ssh.html:57
#, fuzzy
#| msgid ""
#| "To access SSH hosts, it's host key needs to be verified. You can check "
#| "host key using form below."
msgid ""
"To access SSH hosts, it's host key needs to be verified. You can get the "
"host key entering a domain name or IP for the host in the form below."
msgstr ""
"Käyttääksesi SSH isäntiä, isäntä avain on vielä varmistettava. Voit "
"tarkistaa isäntä avaimen alla olevalla lomakkeella."

#: weblate/html/admin/ssh.html:61
#, fuzzy
#| msgid "Hosting"
msgid "Host:"
msgstr "Isännöi"

#: weblate/html/admin/ssh.html:63
msgid "Port:"
msgstr ""

#: weblate/html/admin/ssh.html:65
msgid "Submit"
msgstr "Lähetä"

#: weblate/html/admin/ssh.html:68
msgid "More information"
msgstr "Lisätietoja"

#: weblate/html/admin/ssh.html:70
#, python-format
msgid ""
"You can find more information about setting up SSH keys in <a href="
"\"%(ssh_docs)s\">the Weblate manual</a>."
msgstr ""
"Löydät lisätietoja SSH avaimista <a href=\"%(ssh_docs)s\">Weblaten "
"käsikirjasta</a>."

#: weblate/html/admin/trans/change_form.html:12
#, python-format
msgid ""
"Required fields are marked as bold, you can find more information in the <a "
"href=\"%(url)s\">documentation</a>."
msgstr ""
"Pakolliset kentät on merkitty lihavoinnilla, voit löytää lisää tietoa <a "
"href=\"%(url)s\">asiakirjoista</a> ."

#: weblate/html/admin/trans/change_form.html:14
msgid "Do not change this object here, please use Weblate interface instead."
msgstr ""
"Älä muuta tätä objektia täällä, käytä mieluummin Weblate käyttöliittymää."

#: weblate/html/admin/trans/change_form.html:18
#, python-format
msgid ""
"Importing a new translation can take some time, please check <a href="
"\"%(url)s\">our documentation</a> for information on how to improve this."
msgstr ""

#: weblate/html/base.html:40
#, fuzzy
#| msgid "Toggle text direction"
msgid "Toggle navigation"
msgstr "Muuta tekstin suuntaa"

#: weblate/html/base.html:51 weblate/html/base.html.py:89
msgid "Dashboard"
msgstr ""
<<<<<<< HEAD

#: weblate/html/base.html:54 weblate/html/index.html:27
#: weblate/html/index.html.py:53
msgid "Your translations"
msgstr "Käännöksesi"

=======

#: weblate/html/base.html:54 weblate/html/index.html:27
#: weblate/html/index.html.py:53
msgid "Your translations"
msgstr "Käännöksesi"

>>>>>>> 6e9f1723
#: weblate/html/base.html:75
msgid "Logout"
msgstr "Kirjaudu ulos"

#: weblate/html/check.html:7 weblate/html/check_project.html:7
#: weblate/html/check_subproject.html:7 weblate/html/checks.html:7
#: weblate/html/js/detail.html:13
msgid "Checks"
msgstr "Tarkistukset"

#: weblate/html/check.html:16 weblate/html/check_project.html:17
#: weblate/html/check_subproject.html:18 weblate/html/checks.html:15
#, fuzzy
#| msgid "Checks"
msgid "Checks listing"
msgstr "Tarkistukset"

#: weblate/html/check.html:26 weblate/html/check_project.html:27
#: weblate/html/check_subproject.html:31
#, fuzzy
#| msgid "No matching strings found!"
msgid "No matching checks found!"
msgstr "Vastaavia merkkijonoja ei löytynyt!"

#: weblate/html/check.html:35 weblate/html/check_project.html:36
#: weblate/html/check_subproject.html:40
#, fuzzy
#| msgid "Checks"
msgid "Check details"
msgstr "Tarkistukset"

#: weblate/html/check_subproject.html:27 weblate/html/dictionary.html:39
#: weblate/html/search.html:21 weblate/html/source-review.html:23
#: weblate/html/translate.html:70 weblate/html/translate.html.py:137
#: weblate/html/translate.html:258 weblate/html/translate.html.py:339
#: weblate/trans/forms.py:502
msgid "Source"
msgstr "Lähde"

#: weblate/html/checks.html:30
msgid "Information"
msgstr "Tiedot"

#: weblate/html/checks.html:32
msgid ""
"Customizable quality checks will help you in improving quality of "
"translations."
<<<<<<< HEAD
msgstr ""
=======
msgstr "Muokattavat laatutarkistukset auttavat parantamaan käännösten laatua."
>>>>>>> 6e9f1723

#: weblate/html/data-root.html:6 weblate/html/index.html:43
#: weblate/html/share.html:30
msgid "Data export"
msgstr "Tietojen vienti"

#: weblate/html/data-root.html:12 weblate/html/data.html:13
msgid "You can retrieve various data from Weblate in machine readable format."
msgstr ""
"Voit hakea erilaisia tietoja Weblatesta koneellisesti luettavassa muodossa."

#: weblate/html/data-root.html:15 weblate/html/data.html:16
msgid "RSS feeds"
msgstr "RSS-syötteet"

#: weblate/html/data-root.html:18 weblate/html/data.html:19
msgid ""
"To follow translation progress you can use RSS feeds which include all "
"important changes in translation."
msgstr ""
"seurataksesi käännösten edistymistä voit käyttää RSS-syötteitä, jotka "
"sisältävät kaikki tärkeät muutokset käännökseen."

#: weblate/html/data-root.html:19 weblate/html/data.html:20
#, python-format
msgid ""
"More information about exported RSS feeds is available in <a href="
"\"%(rss_docs)s\">the documentation</a>."
msgstr ""
"Lisätietoja RSS-syötteiden viennistä on saatavilla <a href=\"%(rss_docs)s"
"\">asiakirjoista</a>."

#: weblate/html/data-root.html:25 weblate/html/data.html:27
#: weblate/html/data.html.py:58 weblate/html/data.html:84
#: weblate/html/data.html.py:109
msgid "URL"
msgstr "URL-osoite"

#: weblate/html/data-root.html:26 weblate/html/data.html:28
#: weblate/html/data.html.py:59 weblate/html/data.html:85
msgid "Link"
msgstr "Linkki"

#: weblate/html/data-root.html:31 weblate/html/data.html:34
#: weblate/html/data.html.py:40
msgid "RSS"
msgstr "RSS-syöte"

#: weblate/html/data-root.html:36
msgid "Per project data"
msgstr "Projektin tiedot"

#: weblate/html/data-root.html:39
msgid ""
"There is more data exported per project, please check following links for "
"more information."
msgstr ""
"Lisää tietoja viety projektia kohden, tarkista seuraavista linkkeistä "
"lisätietoja."

#: weblate/html/data-root.html:49 weblate/html/data.html:73
msgid "Notification hooks"
msgstr "Huomautus koukut"

#: weblate/html/data-root.html:52 weblate/html/data.html:76
#, python-format
msgid ""
"With notification hooks, Weblate will automatically import changes done by "
"your developers and will allow continuous translation. More information is "
"available in <a href=\"%(hooks_docs)s\">the documentation</a>."
msgstr ""

#: weblate/html/data.html:7
#, fuzzy
#| msgid "Data export"
msgid "data exports"
msgstr "Tietojen vienti"

#: weblate/html/data.html:46
msgid ""
"There are also per language RSS feeds available, you can construct them by "
"appending a language code to the above URLs."
msgstr ""

#: weblate/html/data.html:51
#, python-format
msgid ""
"Translation statistics for every subproject in JSON format allow you to use "
"these data in other websites or tools. Format of the data is described in <a "
"href=\"%(api_docs)s\">the documentation</a>."
msgstr ""

#: weblate/html/data.html:66
msgid "Download"
msgstr "Lataa"

#: weblate/html/data.html:91 weblate/html/data.html.py:97
msgid "Hook"
msgstr ""

#: weblate/html/data.html:103
msgid ""
"Weblate also supports direct notification from several code hosting sites:"
msgstr ""

#: weblate/html/data.html:108
msgid "Hosting site"
msgstr "Hosting-sivusto"

#: weblate/html/data.html:110 weblate/trans/models/advertisement.py:111
msgid "Note"
msgstr ""

#: weblate/html/data.html:117
msgid "Enable Weblate service hook in repository settings."
msgstr ""

#: weblate/html/dictionaries.html:8 weblate/html/dictionary.html:9
msgid "glossaries"
msgstr "sanastot"

#: weblate/html/dictionaries.html:15 weblate/html/js/detail.html:11
#: weblate/html/languages.html:15 weblate/html/list-translations.html:7
#: weblate/trans/forms.py:614
msgid "Language"
msgstr "Kieli"

#: weblate/html/dictionaries.html:16 weblate/html/translation.html:89
#: weblate/html/translation.html.py:266 weblate/html/translation_info.html:15
msgid "Words"
msgstr "Sanat"

#: weblate/html/dictionary.html:16
#, fuzzy
#| msgid "Browse changes"
msgid "Browse"
msgstr "Selaa muutoksia"

#: weblate/html/dictionary.html:18 weblate/html/dictionary.html.py:78
msgid "Add new word"
msgstr "Lisää uusi sana"

#: weblate/html/dictionary.html:21 weblate/html/dictionary.html.py:96
msgid "Import glossary"
msgstr "tuo sanasto"

#: weblate/html/dictionary.html:23 weblate/html/dictionary.html.py:114
msgid "Export glossary"
msgstr "Vie sanasto"

#: weblate/html/dictionary.html:24 weblate/html/index.html:33
#: weblate/html/language.html:15 weblate/html/last-changes.html:6
#: weblate/html/project.html:17 weblate/html/subproject.html:20
#: weblate/html/translate.html:126 weblate/html/translation.html:23
msgid "History"
msgstr "Historia"

#: weblate/html/dictionary.html:40 weblate/html/last-changes.html:17
#: weblate/html/translate.html:137 weblate/html/translate.html.py:205
#: weblate/html/translate.html:257 weblate/html/translate.html.py:340
#: weblate/trans/forms.py:172 weblate/trans/forms.py:503
msgid "Translation"
msgstr "Käännös"

#: weblate/html/dictionary.html:53 weblate/html/js/detail.html:14
#: weblate/html/js/detail.html.py:23 weblate/html/zen-units.html:17
msgid "Edit"
msgstr "Muokkaa"

#: weblate/html/dictionary.html:60 weblate/html/translate.html:186
msgid "Delete"
msgstr "Poista"

#: weblate/html/dictionary.html:69
msgid "No words found!"
msgstr "Sanoja ei löydetty!"

#: weblate/html/dictionary.html:84
msgid "Add"
msgstr "Lisää"

#: weblate/html/dictionary.html:103
msgid "Import"
msgstr "Tuo"

#: weblate/html/dictionary.html:116
msgid "You can download glossary in following formats:"
msgstr "Voit ladata sanaston seuraavissa muodoissa:"

#: weblate/html/dictionary.html:119
msgid "Comma separated values (CSV)"
msgstr "Pilkulla erotetut arvot (CSV)"

#: weblate/html/dictionary.html:120
msgid "Gettext (PO)"
msgstr "Gettext (PO) tiedosto"

#: weblate/html/dictionary.html:121
msgid "TermBase eXchange (TBX)"
msgstr "TermBase eXchange (TBX)"

#: weblate/html/edit_dictionary.html:8
msgid "dictionaries"
msgstr "sanakirjat"

#: weblate/html/edit_dictionary.html:18
msgid "Change word"
msgstr "Vaihda sanaa"

#: weblate/html/engage.html:11 weblate/html/engage.html.py:25
#, python-format
msgid "Get involved in %(project)s!"
msgstr "Tule mukaan %(project)s!"

#: weblate/html/engage.html:12
#, python-format
msgid ""
"Get involved in %(project)s, which is currently being translated into "
"%(languages)s languages using Weblate."
msgstr ""
"Tule mukaan %(project)s!, joka on parhaillaan käännetty %(languages)s "
"kielellä käyttäen Weblate."

#: weblate/html/engage.html:28
msgid "Hi, and thank you for your interest!"
msgstr "Hei ja kiitos mielenkiinnosta!"

#: weblate/html/engage.html:31
#, python-format
msgid ""
"%(project)s is being translated using <a href=\"%(weblate_url)s\">Weblate</"
"a>, a web tool designed to ease translating for both developers and "
"translators."
msgstr ""
"%(project)s on käännetty käyttäen <a href=\"%(weblate_url)s\">Weblate</a>, "
"web-työkalu on suunniteltu helpottamaan kääntämistä kehittäjille ja "
"kääntäjille."

#: weblate/html/engage.html:38
#, python-format
msgid ""
"If you would like to contribute to translation of %(project)s, you need to "
"<a href=\"%(reg_url)s\">register on this server</a>."
msgstr ""
"Jos haluat edistää käännös %(project)s, sinun täytyy <a href=\"%(reg_url)s"
"\">rekisteröityä tässä palvelimessa</a>."

#: weblate/html/engage.html:41
#, python-format
msgid ""
"Once you have activated your account just proceed to the <a href=\"%(url)s"
"\">translation section</a>."
msgstr ""
"Kun olet aktivoinut tilisi, siirry <a href=\"%(url)s\">käännökset osioon</a>."

#: weblate/html/footer.html:6
#, python-format
msgid "Powered by <a href=\"%(weblate_url)s\">Weblate %(version)s</a>"
msgstr "Moottorina <a href=\"%(weblate_url)s\">Weblate %(version)s</a>"

#: weblate/html/git-commit-info.html:3
#, python-format
msgid "Commit %(hash)s"
msgstr "Vahvista %(hash)s"

#: weblate/html/git-commit-info.html:4
#, python-format
msgid "Authored by %(author)s on %(date)s"
msgstr "Kirjoittanut %(author)s %(date)s"

#: weblate/html/i18n.html:8
msgid ""
"Hold down \"Control\", or \"Command\" on a Mac, to select more than one."
msgstr ""
"Paina \"Control\" tai \"Command\" näppäintä Macilla, valitaksesi useamman, "
"kuin yhden."

#: weblate/html/i18n.html:18
msgid "Acholi"
msgstr ""

#: weblate/html/i18n.html:19
msgid "Afrikaans"
msgstr "Afrikaans"

#: weblate/html/i18n.html:20
msgid "Akan"
msgstr "Akan"

#: weblate/html/i18n.html:21
msgid "Albanian"
msgstr "Albania"

#: weblate/html/i18n.html:22
msgid "Amharic"
msgstr "Amharic"

#: weblate/html/i18n.html:23
msgid "Angika"
msgstr ""

#: weblate/html/i18n.html:24
msgid "Arabic"
msgstr "Arabia"

#: weblate/html/i18n.html:25
msgid "Aragonese"
msgstr "Aragon"

#: weblate/html/i18n.html:26
msgid "Argentinean Spanish"
msgstr ""

#: weblate/html/i18n.html:27
msgid "Armenian"
msgstr "Armenia"

#: weblate/html/i18n.html:28
msgid "Assamese"
msgstr ""

#: weblate/html/i18n.html:29
msgid "Asturian"
msgstr "Asturia"

#: weblate/html/i18n.html:30
msgid "Aymará"
msgstr ""

#: weblate/html/i18n.html:31
msgid "Azerbaijani"
msgstr "Azerbaitsan"

#: weblate/html/i18n.html:32
msgid "Basque"
msgstr "Baski"

#: weblate/html/i18n.html:33
msgid "Belarusian"
msgstr "Valkovenäjä"

#: weblate/html/i18n.html:34
msgid "Belarusian (latin)"
msgstr "Valkovenäjä(latin)"

#: weblate/html/i18n.html:35
msgid "Bengali"
msgstr "Bengali"

#: weblate/html/i18n.html:36
msgid "Bengali (India)"
msgstr "Bengali (Intia)"

#: weblate/html/i18n.html:37
msgid "Bodo"
msgstr ""

#: weblate/html/i18n.html:38
msgid "Bosnian"
msgstr "Bosnia"

#: weblate/html/i18n.html:39
msgid "Breton"
msgstr "Breton"

#: weblate/html/i18n.html:40
msgid "Bulgarian"
msgstr "Bulgaria"

#: weblate/html/i18n.html:41
msgid "Burmese"
msgstr ""

#: weblate/html/i18n.html:42
msgid "Catalan"
msgstr "Katalonia"

#: weblate/html/i18n.html:43
msgid "Central Khmer"
msgstr "Keski-khmer"

#: weblate/html/i18n.html:44
msgid "Chhattisgarhi"
msgstr ""

#: weblate/html/i18n.html:45
msgid "Chiga"
msgstr ""

#: weblate/html/i18n.html:46
msgid "Chinese"
msgstr "Kiina"

#: weblate/html/i18n.html:47
msgid "Chinese (Hong Kong)"
msgstr "Kiina (Hong Kong)"

#: weblate/html/i18n.html:48
msgid "Chinese (China)"
msgstr "Kiina (Kiina)"

#: weblate/html/i18n.html:49
msgid "Chinese (Taiwan)"
msgstr "Kiina (Taiwan)"

#: weblate/html/i18n.html:50
msgid "Colognian"
msgstr "Colognian"

#: weblate/html/i18n.html:51
msgid "Cornish"
msgstr "Korni"

#: weblate/html/i18n.html:52
msgid "Croatian"
msgstr "Kroatia"

#: weblate/html/i18n.html:53
msgid "Czech"
msgstr "Tsekki"

#: weblate/html/i18n.html:54
msgid "Danish"
msgstr "Tanska"

#: weblate/html/i18n.html:55
msgid "Dogri"
msgstr ""

#: weblate/html/i18n.html:56
msgid "Dutch"
msgstr "Hollanti"

#: weblate/html/i18n.html:57
msgid "Dzongkha"
msgstr "Dzongkha"

#: weblate/html/i18n.html:58
msgid "English"
msgstr "Englanti"

#: weblate/html/i18n.html:59
msgid "English (South Africa)"
msgstr "Englanti (Etelä-Afrikka)"

#: weblate/html/i18n.html:60
msgid "English (United Kingdom)"
msgstr "Englanti (UK)"

#: weblate/html/i18n.html:61
msgid "English (United States)"
msgstr "Englanti (USA)"

#: weblate/html/i18n.html:62
msgid "Esperanto"
msgstr "Esperanto"

#: weblate/html/i18n.html:63
msgid "Estonian"
msgstr "Viro"

#: weblate/html/i18n.html:64
msgid "Faroese"
msgstr "Färsaaret"

#: weblate/html/i18n.html:65
msgid "Filipino"
msgstr "Filippiinit"

#: weblate/html/i18n.html:66
msgid "Finnish"
msgstr "Suomi"

#: weblate/html/i18n.html:67
msgid "French"
msgstr "Ranska"

#: weblate/html/i18n.html:68
msgid "Frisian"
msgstr "Friisi"

#: weblate/html/i18n.html:69
msgid "Friulian"
msgstr "Friuli"

#: weblate/html/i18n.html:70
msgid "Fulah"
msgstr "Fulah"

#: weblate/html/i18n.html:71
msgid "Gaelic"
msgstr "Gaeli"

#: weblate/html/i18n.html:72
msgid "Galician"
msgstr "Galisia"

#: weblate/html/i18n.html:73
msgid "Georgian"
msgstr "Georgia"

#: weblate/html/i18n.html:74
msgid "German"
msgstr "Saksa"

#: weblate/html/i18n.html:75
msgid "Greek"
msgstr "Kreikka"

#: weblate/html/i18n.html:76
#, fuzzy
#| msgid "Icelandic"
msgid "Greenlandic"
msgstr "Islanti"

#: weblate/html/i18n.html:77
msgid "Gujarati"
msgstr "Gujarati"

#: weblate/html/i18n.html:78
msgid "Gun"
msgstr "Gun"

#: weblate/html/i18n.html:79
msgid "Haitian"
msgstr "Haiti"

#: weblate/html/i18n.html:80
msgid "Hausa"
msgstr "Hausa"

#: weblate/html/i18n.html:81
msgid "Hebrew"
msgstr "Hebrea"

#: weblate/html/i18n.html:82
msgid "Hindi"
msgstr "Hindi"

#: weblate/html/i18n.html:83
msgid "Hungarian"
msgstr "Unkari"

#: weblate/html/i18n.html:84
msgid "Icelandic"
msgstr "Islanti"

#: weblate/html/i18n.html:85
msgid "Indonesian"
msgstr "Indonesia"

#: weblate/html/i18n.html:86
msgid "Interlingua"
msgstr "Interlingua"

#: weblate/html/i18n.html:87
msgid "Irish"
msgstr "Iiri"

#: weblate/html/i18n.html:88
msgid "Italian"
msgstr "Italia"

#: weblate/html/i18n.html:89
msgid "Japanese"
msgstr "Japani"

#: weblate/html/i18n.html:90
msgid "Javanese"
msgstr "Java"

#: weblate/html/i18n.html:91
msgid "Kannada"
msgstr "Kannada"

#: weblate/html/i18n.html:92
msgid "Kashubian"
msgstr "Kasubi"

#: weblate/html/i18n.html:93
msgid "Kazakh"
msgstr "Kazakki"

#: weblate/html/i18n.html:94
msgid "Kirghiz"
msgstr "Kirgiisi"

#: weblate/html/i18n.html:95
msgid "Kinyarwanda"
msgstr ""

#: weblate/html/i18n.html:96
msgid "Klingon"
msgstr ""

#: weblate/html/i18n.html:97
msgid "Klingon (pIqaD)"
msgstr ""

#: weblate/html/i18n.html:98
msgid "Korean"
msgstr "Korea"

#: weblate/html/i18n.html:99
msgid "Kurdish"
msgstr "Kurdi"

#: weblate/html/i18n.html:100
msgid "Kurdish Sorani"
msgstr "Sorani (Kurdi)"

#: weblate/html/i18n.html:101
msgid "Kyrgyz"
msgstr ""

#: weblate/html/i18n.html:102
msgid "Lao"
msgstr "Lao"

#: weblate/html/i18n.html:103
msgid "Latvian"
msgstr "Latvia"

#: weblate/html/i18n.html:104
msgid "Limburgish"
msgstr "limburgi"

#: weblate/html/i18n.html:105
msgid "Lingala"
msgstr "Lingala"

#: weblate/html/i18n.html:106
msgid "Lithuanian"
msgstr "Liettua"

#: weblate/html/i18n.html:107
msgid "Lojban"
msgstr ""

#: weblate/html/i18n.html:108
msgid "Luxembourgish"
msgstr "Luxemburg"

#: weblate/html/i18n.html:109
msgid "Macedonian"
msgstr "Makedonia"

#: weblate/html/i18n.html:110
msgid "Maithili"
msgstr "Maithili"

#: weblate/html/i18n.html:111
msgid "Malagasy"
msgstr "Malagasi"

#: weblate/html/i18n.html:112
msgid "Malay"
msgstr "Malai"

#: weblate/html/i18n.html:113
msgid "Malayalam"
msgstr "Malayalam"

#: weblate/html/i18n.html:114
msgid "Maltese"
msgstr "Malta"

#: weblate/html/i18n.html:115
msgid "Mandinka"
msgstr ""

#: weblate/html/i18n.html:116
msgid "Manipuri"
msgstr ""

#: weblate/html/i18n.html:117
msgid "Maori"
msgstr "Maori"

#: weblate/html/i18n.html:118
msgid "Mapudungun"
msgstr "Mapudungun"

#: weblate/html/i18n.html:119
msgid "Marathi"
msgstr "Marathi"

#: weblate/html/i18n.html:120
msgid "Mongolian"
msgstr "Mongolia"

#: weblate/html/i18n.html:121
msgid "Morisyen"
msgstr "Mauritania"

#: weblate/html/i18n.html:122
msgid "N'Ko"
msgstr "N'Ko"

#: weblate/html/i18n.html:123
msgid "Nahuatl languages"
msgstr "Nahuatl kieli"

#: weblate/html/i18n.html:124
msgid "Neapolitan"
msgstr "Neapolitan Italia"

#: weblate/html/i18n.html:125
msgid "Nepali"
msgstr "Nepali"

#: weblate/html/i18n.html:126
msgid "Northern Sami"
msgstr ""

#: weblate/html/i18n.html:127
#, fuzzy
#| msgid "Norwegian Bokmål"
msgid "Norwegian (old code)"
msgstr "Kirjanorja"

#: weblate/html/i18n.html:128
msgid "Norwegian Bokmål"
msgstr "Kirjanorja"

#: weblate/html/i18n.html:129
msgid "Norwegian Nynorsk"
msgstr "Uusnorja"

#: weblate/html/i18n.html:130
msgid "Occitan"
msgstr "Oksitaani"

#: weblate/html/i18n.html:131
msgid "Oriya"
msgstr "Orija"

#: weblate/html/i18n.html:132
msgid "Papiamento"
msgstr "Papiamentu"

#: weblate/html/i18n.html:133
msgid "Pedi"
msgstr "Pohjoissotho"

#: weblate/html/i18n.html:134
msgid "Persian"
msgstr "Persia"

#: weblate/html/i18n.html:135
msgid "Piemontese"
msgstr "Piemonte"

#: weblate/html/i18n.html:136
msgid "Polish"
msgstr "Puola"

#: weblate/html/i18n.html:137
msgid "Portuguese"
msgstr "Portugali"

#: weblate/html/i18n.html:138
msgid "Portuguese (Brazil)"
msgstr "Portugali (Brasilia)"

#: weblate/html/i18n.html:139
msgid "Portuguese (Portugal)"
msgstr "Portugali (Portugali)"

#: weblate/html/i18n.html:140
msgid "Punjabi"
msgstr "Punjabi"

#: weblate/html/i18n.html:141
msgid "Pushto"
msgstr "Pastu"

#: weblate/html/i18n.html:142
msgid "Romanian"
msgstr "Romalia"

#: weblate/html/i18n.html:143
msgid "Romansh"
msgstr "Retoromaani"

#: weblate/html/i18n.html:144
msgid "Russian"
msgstr "Venäjä"

#: weblate/html/i18n.html:145
msgid "Santali"
msgstr ""

#: weblate/html/i18n.html:146
msgid "Sardinian"
msgstr "Sardinia"

#: weblate/html/i18n.html:147
msgid "Scots"
msgstr "Skotti"

#: weblate/html/i18n.html:148
msgid "Serbian"
msgstr "Serbia"

#: weblate/html/i18n.html:149
msgid "Serbian (cyrillic)"
msgstr "Serbia (Kyrillinen)"

#: weblate/html/i18n.html:150
msgid "Serbian (latin)"
msgstr "Serbia (latin)"

#: weblate/html/i18n.html:151
msgid "Simplified Chinese"
msgstr "Yksinkertaistettu Kiina"

#: weblate/html/i18n.html:152
msgid "Sindhi"
msgstr ""

#: weblate/html/i18n.html:153
msgid "Sinhala"
msgstr "singaleesi"

#: weblate/html/i18n.html:154
msgid "Slovak"
msgstr "Slovakki"

#: weblate/html/i18n.html:155
msgid "Slovenian"
msgstr "Slovenia"

#: weblate/html/i18n.html:156
msgid "Somali"
msgstr "Somali"

#: weblate/html/i18n.html:157
msgid "Songhai languages"
msgstr "Songhai"

#: weblate/html/i18n.html:158
msgid "Sotho"
msgstr "Eteläsotho"

#: weblate/html/i18n.html:159
msgid "Spanish"
msgstr "Espanja"

#: weblate/html/i18n.html:160
msgid "Sundanese"
msgstr "Sundaneesi"

#: weblate/html/i18n.html:161
msgid "Swahili"
msgstr "Swahili"

#: weblate/html/i18n.html:162
msgid "Swedish"
msgstr "Ruotsi"

#: weblate/html/i18n.html:163
msgid "Tagalog"
msgstr ""

#: weblate/html/i18n.html:164
msgid "Tajik"
msgstr "Tadziki"

#: weblate/html/i18n.html:165
msgid "Tamil"
msgstr "Tamili"

#: weblate/html/i18n.html:166
msgid "Tatar"
msgstr "Tatar"

#: weblate/html/i18n.html:167
msgid "Telugu"
msgstr "Telugu"

#: weblate/html/i18n.html:168
msgid "Thai"
msgstr "Thai"

#: weblate/html/i18n.html:169
msgid "Tibetan"
msgstr "Tiibet"

#: weblate/html/i18n.html:170
msgid "Tigrinya"
msgstr "Tigrinja"

#: weblate/html/i18n.html:171
msgid "Traditional Chinese"
msgstr "Perinteinen Kiina"

#: weblate/html/i18n.html:172
msgid "Turkish"
msgstr "Turkki"

#: weblate/html/i18n.html:173
msgid "Turkmen"
msgstr "Turkmeeni"

#: weblate/html/i18n.html:174
msgid "Uighur"
msgstr "Uiguuri"

#: weblate/html/i18n.html:175
msgid "Ukrainian"
msgstr "Ukraina"

#: weblate/html/i18n.html:176
msgid "Urdu"
msgstr "Urdu"

#: weblate/html/i18n.html:177
msgid "Uzbek"
msgstr "Udzbekki"

#: weblate/html/i18n.html:178
msgid "Uzbek (latin)"
msgstr "Udzbekki (latin)"

#: weblate/html/i18n.html:179
msgid "Valencian"
msgstr "Valencian"

#: weblate/html/i18n.html:180
msgid "Venda"
msgstr "Venda"

#: weblate/html/i18n.html:181
msgid "Vietnamese"
msgstr "Vietnam"

#: weblate/html/i18n.html:182
msgid "Walloon"
msgstr "Vallooni"

#: weblate/html/i18n.html:183
msgid "Welsh"
msgstr "Kymri"

#: weblate/html/i18n.html:184
msgid "West Flemish"
msgstr "Länsi-Flanderin"

#: weblate/html/i18n.html:185
msgid "Wolof"
msgstr "Wolof"

#: weblate/html/i18n.html:186
msgid "Yakut"
msgstr "Yakut"

#: weblate/html/i18n.html:187
msgid "Yoruba"
msgstr "Joruba"

#: weblate/html/i18n.html:188
msgid "Zulu"
msgstr "Zulu"

#: weblate/html/index.html:11
#, python-format
msgid "This site runs <a href=\"%(weblate_url)s\">Weblate</a> demo server."
msgstr ""
"Tässä sivussa toimii <a href=\"%(weblate_url)s\">Weblate</a> demo serveri."

#: weblate/html/index.html:13
#, python-format
msgid ""
"This site runs <a href=\"%(weblate_url)s\">Weblate</a> for translating the "
"software projects listed below."
msgstr ""
"Tällä sivulla toimii <a href=\"%(weblate_url)s\"> Weblate</a> kääntäminen, "
"ohjelmistoprojektit listattu alla."

#: weblate/html/index.html:15
msgid ""
"You need to be logged in for translating, otherwise you can only make "
"suggestions."
msgstr ""
"Sinun täytyy olla kirjautuneena kääntämiseen, muuten voit vain tehdä "
"ehdotuksia."

#: weblate/html/index.html:32 weblate/html/search-form.html:6
#: weblate/html/search-form.html.py:11 weblate/html/search.html:7
#: weblate/html/translate.html:125 weblate/html/translate.html.py:230
#: weblate/html/translate.html:235 weblate/html/translate.html.py:296
#: weblate/html/translation.html:22 weblate/html/translation.html.py:222
#: weblate/html/translation.html:227
msgid "Search"
msgstr "Etsi"

#: weblate/html/index.html:34 weblate/html/index.html.py:114
#: weblate/html/language.html:16 weblate/html/language.html.py:40
#: weblate/html/project.html:18 weblate/html/project.html.py:128
#: weblate/html/subproject.html:21 weblate/html/subproject.html.py:119
#: weblate/html/translation.html:24 weblate/html/translation.html.py:329
msgid "Activity"
msgstr "Toiminta"

#: weblate/html/index.html:38 weblate/html/project.html:21
#: weblate/html/subproject.html:24 weblate/html/translation.html:42
msgid "Tools"
msgstr "Työkalut"

#: weblate/html/index.html:41
msgid "Languages summary"
msgstr "Kielten yhteenveto"

#: weblate/html/index.html:42
msgid "Checks overview"
msgstr "Tarkistusten yleiskatsaus"

#: weblate/html/index.html:44 weblate/html/share.html:14
msgid "Widgets"
msgstr "Widgetit"

#: weblate/html/index.html:60
msgid ""
"Choose your languages in the preferences and you will get here overview of "
"translations in them."
msgstr ""

#: weblate/html/index.html:64
#, fuzzy
#| msgid "Share your translation"
msgid "Manage your translations"
msgstr "Jaa käännöksesi"

#: weblate/html/index.html:80 weblate/html/index.html.py:132
#: weblate/html/languages.html:16 weblate/html/list-translations.html:9
#: weblate/html/project.html:64 weblate/html/translation.html:277
msgid "Translated"
msgstr "Käännetty"

#: weblate/html/index.html:116 weblate/html/language.html:42
#: weblate/html/project.html:130 weblate/html/project.html.py:141
#: weblate/html/subproject.html:121 weblate/html/subproject.html.py:132
#: weblate/html/translate.html:242 weblate/html/translation.html:187
#: weblate/html/translation.html.py:331 weblate/trans/forms.py:86
<<<<<<< HEAD
#, fuzzy
=======
>>>>>>> 6e9f1723
msgid "Loading…"
msgstr "Ladataan…"

#: weblate/html/index.html:126
msgid "Most active translators"
msgstr "Aktiivisimmat kääntäjät"

#: weblate/html/index.html:131 weblate/html/index.html.py:155
#: weblate/html/last-changes.html:15
msgid "User"
msgstr "Käyttäjä"

#: weblate/html/index.html:150
msgid "Most active suggesters"
msgstr "Aktiivisimmat ehdottajat"

#: weblate/html/index.html:156
msgid "Suggested"
msgstr "Ehdottanut"

#: weblate/html/js/detail.html:49
msgid "User comments"
msgstr "Käyttäjien kommentit"

#: weblate/html/js/git-status.html:8
msgid "Commit pending changes"
msgstr "Commitilla on odottavia muutoksia"

#: weblate/html/js/git-status.html:8
msgid "Commit"
msgstr "Suorita"

#: weblate/html/js/git-status.html:9
msgid "Pull changes from remote repository"
msgstr "Päivitä muutokset etäohjelmistolähteestä"

#: weblate/html/js/git-status.html:9
msgid "Pull"
msgstr "Päivitä"

#: weblate/html/js/git-status.html:10
msgid "Push changes to remote repository"
msgstr "Lähetä muutokset etäohjelmistolähteeseen"

#: weblate/html/js/git-status.html:10
msgid "Push"
msgstr "Lähetä"

#: weblate/html/js/git-status.html:12
msgid "Reset all changes in local repository"
msgstr "Nollaa kaikki muutokset paikallisessa arkistossa"

#: weblate/html/js/git-status.html:12
msgid "Reset"
msgstr "Nollaa"

#: weblate/html/js/git-status.html:16
msgid "Allow changes in the repository"
msgstr "Salli muutokset arkistossa"

#: weblate/html/js/git-status.html:16 weblate/html/translation.html:207
msgid "Unlock"
msgstr "Poista lukitus"

#: weblate/html/js/git-status.html:18
msgid "Prevent any changes in the repository"
msgstr "Estä muutokset arkistoon"

#: weblate/html/js/git-status.html:18 weblate/html/translation.html:209
msgid "Lock"
msgstr "Lukittu"

#: weblate/html/js/git-status.html:24
msgid "There are some not committed changes!"
msgstr "Joitakin committamattomia muutoksia!"

#: weblate/html/js/git-status.html:27
msgid "Remote Git repository needs to be merged!"
msgstr ""
"Etä git-ohjelmistolähteen muutokset täytyy yhdistää paikalliseen "
"ohjelmistolähteeseen!"

#: weblate/html/js/git-status.html:30
msgid "There are some new commits in local Git repository!"
msgstr "Joitakin uusia committeja on paikallisessa Git ohjelmistolähteessä!"

#: weblate/html/js/git-status.html:38
msgid "Last remote commit:"
msgstr ""

#: weblate/html/js/git-status.html:45 weblate/html/mail/merge_failure.html:31
#: weblate/html/mail/merge_failure.txt:13
msgid "Git repository with Weblate translations:"
msgstr "Git arkiston Weblate käännökset:"

#: weblate/html/js/git-status.html:57
msgid "Details"
msgstr "Lisätiedot"

#: weblate/html/language.html:14 weblate/html/project.html:16
#: weblate/html/subproject.html:19 weblate/html/translation.html:21
#, fuzzy
#| msgid "review"
msgid "Overview"
msgstr "arvostelu"

#: weblate/html/language.html:17 weblate/html/language.html.py:49
#: weblate/html/project.html:99
msgid "Glossaries"
msgstr "Sanastot"

#: weblate/html/language.html:58
msgid "There are no glossaries defined for this language."
msgstr ""

#: weblate/html/last-changes.html:14
msgid "When"
msgstr "Milloin"

#: weblate/html/last-changes.html:32
msgid "Revert to this translation"
msgstr "Palauta tämä käännös"

#: weblate/html/last-changes.html:32
msgid "Revert"
msgstr "Palauta"

#: weblate/html/last-changes.html:38
msgid "No recent activity has been recorded."
msgstr "Viimeaikaista aktiivisuutta ei ole tallennettu."

#: weblate/html/last-changes.html:40
msgid "No matching activity has been found."
msgstr "Vastaavaa toimintaa ei ole havaittu."

#: weblate/html/last-changes.html:50
msgid "Browse changes"
msgstr "Selaa muutoksia"

#: weblate/html/last-changes.html:53
msgid "Follow using RSS"
msgstr ""

#: weblate/html/legend.html:5 weblate/html/progress.html:5
#, fuzzy
#| msgid "Your translations"
msgid "Good translations"
msgstr "Käännöksesi"

#: weblate/html/legend.html:8 weblate/html/progress.html:11
#, fuzzy
#| msgid "Strings with any failing checks"
msgid "Translations with failing checks"
msgstr "Merkkijonoissa virheitä tarkastuksissa"

#: weblate/html/legend.html:11 weblate/html/progress.html:8
#, fuzzy
#| msgid "Your translations"
msgid "Fuzzy translations"
msgstr "Käännöksesi"

#: weblate/html/list-checks.html:6
#, python-format
msgid "Ignore: %(check)s"
msgstr "Jätä huomioitta: %(check)s"

#: weblate/html/list-comments.html:10
#, fuzzy
#| msgid "Translation completed"
msgid "Translation comment"
msgstr "Käännös valmistunut"

#: weblate/html/list-comments.html:12
#, fuzzy
#| msgid "Source string:"
msgid "Source string comment"
msgstr "Lähdemerkkijono:"

#: weblate/html/list-translations.html:10
msgctxt "Number of translated words"
msgid "Words"
msgstr "Sanat"

#: weblate/html/list-translations.html:11
msgctxt "Number of fuzzy strings"
msgid "Fuzzy"
msgstr "Epäselvä"

#: weblate/html/list-translations.html:12
msgctxt "Number of failing checks"
msgid "Checks"
msgstr "Tarkistukset"

#: weblate/html/list-translations.html:13
msgctxt "Number of suggestions"
msgid "Suggestions"
msgstr "Ehdotukset"

#: weblate/html/list-translations.html:24
#, python-format
msgid "%(words)s word to translate!"
msgid_plural "%(words)s words to translate!"
msgstr[0] "%(words)s sanaa jäljellä käännettäväksi!"
msgstr[1] "%(words)s sanaa jäljellä käännettäväksi!"

#: weblate/html/list-translations.html:27
#, python-format
msgid "There is %(count)s fuzzy string."
msgid_plural "There are %(count)s fuzzy strings."
msgstr[0] "Täällä on %(count)s epäselvää merkkijonoa."
msgstr[1] "Täällä on %(count)s epäselvää merkkijonoa."

#: weblate/html/list-translations.html:36
#, python-format
msgid "There is %(count)s failing check."
msgid_plural "There are %(count)s failing checks."
msgstr[0] "%(count)s epäonnistunutta tarkistusta."
msgstr[1] "%(count)s epäonnistunutta tarkistusta."

#: weblate/html/list-translations.html:45
#, python-format
msgid "There is %(count)s suggestion."
msgid_plural "There are %(count)s suggestions."
msgstr[0] "Täällä on %(count)s ehdotusta."
msgstr[1] "Täällä on %(count)s ehdotusta."

#: weblate/html/list-translations.html:54
#, python-format
msgid "There is %(count)s not translated string."
msgid_plural "There are %(count)s not translated strings."
msgstr[0] "%(count)s kääntämätön merkkiketju."
msgstr[1] "%(count)s kääntämätöntä merkkiketjua."

#: weblate/html/list-translations.html:54 weblate/html/translate.html:51
#: weblate/html/zen.html:21
msgid "Translate"
msgstr "Käännä"

#: weblate/html/mail/activation.html:8 weblate/html/mail/activation.txt:1
#: weblate/html/mail/changed_translation.html:8
#: weblate/html/mail/changed_translation.txt:1
#: weblate/html/mail/merge_failure.html:8
#: weblate/html/mail/merge_failure.txt:1 weblate/html/mail/new_comment.html:8
#: weblate/html/mail/new_comment.txt:1
#: weblate/html/mail/new_contributor.html:8
#: weblate/html/mail/new_contributor.txt:1
#: weblate/html/mail/new_language.html:8 weblate/html/mail/new_language.txt:1
#: weblate/html/mail/new_string.html:8 weblate/html/mail/new_string.txt:1
#: weblate/html/mail/new_suggestion.html:8
#: weblate/html/mail/new_suggestion.txt:1
#: weblate/html/mail/new_translation.html:8
#: weblate/html/mail/new_translation.txt:1
msgid "Hi,"
msgstr "Hei,"

#: weblate/html/mail/activation.html:12 weblate/html/mail/activation.txt:3
#, python-format
msgid ""
"This is an automatic email to help you complete your registration with "
"%(site_title)s."
msgstr ""
"Tämä on automaattinen sähköposti jonka avulla voit suorittaa rekisteröinnin "
"%(site_title)s."

#: weblate/html/mail/activation.html:16 weblate/html/mail/activation.txt:5
msgid ""
"Please open the following link in your web browser. If the link is split "
"over several lines, you may need to copy it in the address bar."
msgstr ""
"Ole hyvä ja avaa seuraava linkki verkkoselaimessasi. Mikäli linkki on \n"
"jakaantunut usealle riville, sinun täytyy mahdollisesti kopioida se \n"
"osoiteriville."

#: weblate/html/mail/activation.html:24 weblate/html/mail/activation.txt:9
msgid "If there is a problem with your registration, please contact us:"
msgstr "Mikäli rekisteröintisi kanssa on ongelma, ota yhteyttä meihin:"

#: weblate/html/mail/activation_subject.txt:1
#, python-format
msgid "Your registration on %(site_title)s"
msgstr "Rekisteröitymisesi palvelussa %(site_title)s"

#: weblate/html/mail/base.html:31 weblate/html/mail/signature.txt:2
msgid "Sent by Weblate translation system"
msgstr "Lähettänyt Weblate käännös järjestelmä"

#: weblate/html/mail/base.html:33
msgid "Change subscription settings"
msgstr ""

#: weblate/html/mail/changed_translation.html:12
#: weblate/html/mail/changed_translation.txt:3
#, python-format
msgid ""
"there has been a change in translation on %(translation)s at %(site_title)s."
msgstr "Muutoksia on tapahtunut käännöksessä %(translation)s %(site_title)s."

#: weblate/html/mail/changed_translation.html:19
#: weblate/html/mail/changed_translation.txt:5
#: weblate/html/mail/new_comment.html:18 weblate/html/mail/new_comment.txt:5
#: weblate/html/mail/new_suggestion.html:19
#: weblate/html/mail/new_suggestion.txt:5
#: weblate/html/mail/new_translation.html:19
#: weblate/html/mail/new_translation.txt:5
msgid "Source string:"
msgstr "Lähdemerkkijono:"

#: weblate/html/mail/changed_translation.html:29
#: weblate/html/mail/changed_translation.txt:9
#: weblate/html/mail/new_translation.html:29
#: weblate/html/mail/new_translation.txt:9
msgid "Translation:"
msgstr "Käännös:"

#: weblate/html/mail/changed_translation.html:39
#: weblate/html/mail/new_suggestion.html:40
msgid "Translation change:"
msgstr "Käännöksen muutos:"

#: weblate/html/mail/changed_translation.html:49
#: weblate/html/mail/changed_translation.txt:17
#: weblate/html/mail/new_comment.html:39 weblate/html/mail/new_comment.txt:13
#: weblate/html/mail/new_translation.html:39
#: weblate/html/mail/new_translation.txt:15
msgid "You can edit this string at:"
msgstr "Voit muokata tätä merkkijonoa:"

#: weblate/html/mail/changed_translation.txt:13
msgid "Previous translation:"
msgstr "Edellinen käännös:"

#: weblate/html/mail/changed_translation_subject.txt:1
#, python-format
msgid "Changed translation in %(translation)s"
msgstr "Käännös muuttunut %(translation)s"

#: weblate/html/mail/footer.html:4 weblate/html/mail/footer.txt:1
msgid "Translation summary:"
msgstr "Käännöksen yhteenveto:"

#: weblate/html/mail/footer.html:8 weblate/html/mail/footer.txt:3
msgid "Total strings:"
msgstr "Merkkijonoja kaikkiaan:"

#: weblate/html/mail/footer.html:11 weblate/html/mail/footer.txt:4
msgid "Translated strings:"
msgstr "Käännetyt merkkijonot:"

#: weblate/html/mail/footer.html:14 weblate/html/mail/footer.txt:5
msgid "Fuzzy strings:"
msgstr "Epäselvät merkkijonot:"

#: weblate/html/mail/footer.html:18
#, python-format
msgid ""
"You can translate at <a href=\"%(translation_url)s\">%(translation_url)s</a>"
msgstr "Voit kääntää <a href=\"%(translation_url)s\">%(translation_url)s</a>"

#: weblate/html/mail/footer.txt:7
#, python-format
msgid "You can translate at %(translation_url)s"
msgstr "Voit kääntää %(translation_url)s"

#: weblate/html/mail/merge_failure.html:12
#: weblate/html/mail/merge_failure.txt:3
#, python-format
msgid "there has been a merge failure on %(subproject)s at %(site_title)s."
msgstr "Yhdistämisen epäonnistuminen %(subproject)s %(site_title)s."

#: weblate/html/mail/merge_failure.html:16
msgid "Error message"
msgstr "Virhesanoma"

#: weblate/html/mail/merge_failure.html:22
msgid "Repository status"
msgstr "Arkiston tila"

#: weblate/html/mail/merge_failure.html:37
#: weblate/html/mail/merge_failure.txt:17
msgid "Check our FAQ for information how to resolve this."
msgstr "Tarkista FAQ saadaksesi lisätietoja ongelman ratkaisemiseksi."

#: weblate/html/mail/merge_failure.txt:5
msgid "Error message:"
msgstr "Virhesanoma:"

#: weblate/html/mail/merge_failure.txt:9
msgid "Repository status:"
msgstr "Arkiston tila:"

#: weblate/html/mail/merge_failure_subject.txt:1
#, python-format
msgid "Merge failure in %(subproject)s"
msgstr "Yhdistäminen epäonnistui %(subproject)s"

#: weblate/html/mail/new_comment.html:12 weblate/html/mail/new_comment.txt:3
#, python-format
msgid "there has been a new comment on %(subproject)s at %(site_title)s."
msgstr "Täällä on ollut uusi kommentti %(subproject)s %(site_title)s."

#: weblate/html/mail/new_comment.html:29 weblate/html/mail/new_comment.txt:9
msgid "Comment:"
msgstr "Kommentti:"

#: weblate/html/mail/new_comment_subject.txt:1
#, python-format
msgid "New comment in %(subproject)s"
msgstr "Uusi kommentti %(subproject)s"

#: weblate/html/mail/new_contributor.html:12
#: weblate/html/mail/new_contributor.txt:3
#, python-format
msgid ""
"%(username)s has just made a first contribution on %(translation)s at "
"%(site_title)s."
msgstr ""
"%(username)s on juuri tehnyt ensimmäisen avustuksen %(translation)s "
"%(site_title)s."

#: weblate/html/mail/new_contributor_subject.txt:1
#, python-format
msgid "New contributor in %(translation)s"
msgstr "Uusi avustaja %(translation)s"

#: weblate/html/mail/new_language.html:12 weblate/html/mail/new_language.txt:3
#, python-format
msgid ""
"there has been a request for new language on %(translation)s at "
"%(site_title)s."
msgstr "Täällä on ollut uuden kielen pyyntö %(translation)s %(site_title)s."

#: weblate/html/mail/new_language.html:19 weblate/html/mail/new_language.txt:5
msgid "Requested language:"
msgstr "Pyydetty kieli:"

#: weblate/html/mail/new_language.html:30 weblate/html/mail/new_language.txt:9
#, fuzzy
#| msgid "Requested language:"
msgid "Requesting user:"
msgstr "Pyydetty kieli:"

#: weblate/html/mail/new_language_subject.txt:1
#, python-format
msgid "New language request in %(translation)s"
msgstr "Uuden kielen pyyntö %(translation)s"

#: weblate/html/mail/new_string.html:12 weblate/html/mail/new_string.txt:3
#, python-format
msgid ""
"there are new strings to translate on %(translation)s at %(site_title)s."
msgstr ""
"täällä on uusia merkkijonoja käännettäväksi %(translation)s %(site_title)s."

#: weblate/html/mail/new_string_subject.txt:1
#, python-format
msgid "New string to translate in %(translation)s"
msgstr "Uusi merkkijono käännettäväksi %(translation)s"

#: weblate/html/mail/new_suggestion.html:12
#: weblate/html/mail/new_suggestion.txt:3
#, python-format
msgid ""
"there is a new suggestion to evaluate on %(translation)s at %(site_title)s."
msgstr "Täällä on uusi ehdotuksen arvostelu %(translation)s %(site_title)s."

#: weblate/html/mail/new_suggestion.html:29
#: weblate/html/mail/new_suggestion.txt:9
msgid "Suggestion:"
msgstr "Ehdotus:"

#: weblate/html/mail/new_suggestion.html:51
#: weblate/html/mail/new_suggestion.txt:13
msgid "You can review it at:"
msgstr "Voit arvostella:"

#: weblate/html/mail/new_suggestion_subject.txt:1
#, python-format
msgid "New suggestion in %(translation)s"
msgstr "Uusi ehdotus %(translation)s"

#: weblate/html/mail/new_translation.html:12
#: weblate/html/mail/new_translation.txt:3
#, python-format
msgid "there has been a new translation on %(translation)s at %(site_title)s."
msgstr "Täällä on ollut uusi käännös %(translation)s %(site_title)s."

#: weblate/html/mail/new_translation.txt:13
msgid "Previously not translated"
msgstr "Aikaisemmin ei ole käännetty"

#: weblate/html/mail/new_translation_subject.txt:1
#, python-format
msgid "New translation in %(translation)s"
msgstr "Uusi käännös %(translation)s"

#: weblate/html/mail/signature.txt:4
msgid "Change subscription settings:"
msgstr ""

#: weblate/html/mail/signature.txt:5
msgid "More information about Weblate can be found at http://weblate.org/"
msgstr "Lisätietoja Weblatesta osoitteessa http://weblate.org/"

#: weblate/html/paginator.html:6 weblate/html/translate.html:38
#, python-format
msgid "%(position)s / %(total)s"
msgstr "%(position)s / %(total)s"

#: weblate/html/project.html:24 weblate/html/subproject.html:27
#: weblate/html/translation.html:45
#, fuzzy
#| msgid "Data export"
msgid "Data exports"
msgstr "Tietojen vienti"

#: weblate/html/project.html:26 weblate/html/project.html.py:139
#: weblate/html/subproject.html:29 weblate/html/subproject.html.py:130
#: weblate/html/translation.html:48 weblate/html/translation.html.py:185
msgid "Git maintenance"
msgstr "Gitin ylläpito"

#: weblate/html/project.html:28 weblate/html/source-review.html:25
#: weblate/html/translate.html:397 weblate/trans/views/checks.py:65
msgid "Failing checks"
msgstr "Epäonnistuvat tarkistukset"

#: weblate/html/project.html:35 weblate/html/subproject.html:37
#: weblate/html/translation.html:58
msgid "Share"
msgstr "Jaa"

#: weblate/html/project.html:39 weblate/html/share.html:10
#: weblate/html/subproject.html:41 weblate/html/translation.html:62
msgid "Share on Facebook!"
msgstr "Jaa Facebookissa!"

#: weblate/html/project.html:40 weblate/html/share.html:11
#: weblate/html/subproject.html:42 weblate/html/translation.html:63
#, python-format
msgid "Translate %(object)s using %%23Weblate at %(share_url)s!"
msgstr "Käännä %(object)s käyttäen %%23Weblatea %(share_url)s!"

#: weblate/html/project.html:40 weblate/html/share.html:11
#: weblate/html/subproject.html:42 weblate/html/translation.html:63
msgid "Tweet this translation!"
msgstr "Twiittaa tämä käännös!"

#: weblate/html/project.html:41 weblate/html/subproject.html:43
#: weblate/html/translation.html:64
#, fuzzy
#| msgid "Image widgets"
msgid "Status widgets"
msgstr "Kuva widgetit"

#: weblate/html/project.html:57
#, fuzzy
#| msgid "source"
msgid "Resources"
msgstr "Lähde"

#: weblate/html/project.html:63 weblate/html/translate.html:205
#, fuzzy
#| msgid "source"
msgid "Resource"
msgstr "Lähde"

#: weblate/html/project.html:89 weblate/html/source.html:36
#: weblate/html/subproject.html:72 weblate/html/translation.html:115
msgid "Project Information"
msgstr "Projektitiedot"

#: weblate/html/project.html:108
msgid "There are currently no glossaries defined for this project."
msgstr ""

#: weblate/html/project.html:112
msgid "Manage all glossaries"
msgstr "Hallitse kaikkia sanastoja"

#: weblate/html/project_info.html:9
#, fuzzy
#| msgid "Mailing list for translators:"
msgid "Mailing list for translators"
msgstr "Sähköpostituslista kääntäjille:"

#: weblate/html/project_info.html:16
#, fuzzy
#| msgid "Instructions for translators:"
msgid "Instructions for translators"
msgstr "Ohjeet kääntäjille:"

#: weblate/html/project_info.html:23 weblate/trans/models/project.py:104
msgid "Translation license"
msgstr "Käännöksen lisenssi"

#: weblate/html/search.html:34
msgid "No matching strings found!"
msgstr "Vastaavia merkkijonoja ei löytynyt!"

#: weblate/html/share.html:7
msgid "Share your translation"
msgstr "Jaa käännöksesi"

#: weblate/html/share.html:27
#, python-format
msgid ""
"You can also promote this translation project using various <a href="
"\"%(widgets_url)s\">other possibilities</a>."
msgstr ""
"Voit myös edistää tätä käännös projektia käyttämällä erilaisia <a href="
"\"%(widgets_url)s\">muita mahdollisuuksia</a>."

#: weblate/html/share.html:33
#, python-format
msgid ""
"Various <a href=\"%(data_url)s\">data exports</a> are available in machine "
"readable formats."
msgstr ""

#: weblate/html/show-lock.html:6
msgid "This translation is currently locked for updates!"
msgstr "Tämä käännös on lukittu päivityksille!"

#: weblate/html/source-review.html:10 weblate/html/source.html:8
#, fuzzy
#| msgid "Source string:"
msgid "source strings"
msgstr "Lähdemerkkijono:"

#: weblate/html/source-review.html:11
msgid "review"
msgstr "arvostelu"

#: weblate/html/source-review.html:24 weblate/trans/forms.py:626
msgid "Priority"
msgstr ""

#: weblate/html/source-review.html:40
msgid "Comment"
msgstr "Kommentti"

#: weblate/html/source-review.html:57
msgid "No matching source strings found!"
msgstr "Vastaavia merkkijonoja ei löytynyt!"

#: weblate/html/source.html:19 weblate/html/translation.html:100
msgid "Strings to check"
msgstr "Merkkiketjut tarkistettaviksi"

#: weblate/html/subproject.html:31
msgid "Source strings review"
msgstr "Arvostele lähdemerkkijonoja"

#: weblate/html/subproject.html:58
msgid "Translations"
msgstr "Käännökset"

#: weblate/html/subproject.html:85 weblate/trans/models/changes.py:167
msgid "New translation"
msgstr "Uusi käännös"

#: weblate/html/subproject.html:88
#, python-format
msgid ""
"Should your language be missing, please follow <a href=\"%(url)s"
"\">translator instructions</a>."
msgstr ""
"Mikäli kielesi puuttuu, ole hyvä ja katso <a href=\"%(url)s\">kääntäjien "
"ohjeet</a>."

#: weblate/html/subproject.html:90
#, fuzzy
#| msgid "Please choose language into which you would like to translate."
msgid "Please choose the language into which you would like to translate."
msgstr "Valitse kieli, jonka haluat kääntää."

#: weblate/html/subproject.html:95
msgid "Can not find your language in above list?"
msgstr ""

#: weblate/html/subproject.html:98
msgid "Start new translation"
msgstr "Aloita uusi käännös"

#: weblate/html/subproject_info.html:16 weblate/trans/models/subproject.py:116
msgid "Git branch"
msgstr "Git haara"

#: weblate/html/subproject_info.html:28
#, fuzzy
#| msgid "Git repository with Weblate translations:"
msgid "Git repository with Weblate translations"
msgstr "Git arkiston Weblate käännökset:"

#: weblate/html/trans/change_list.html:7 weblate/trans/views/changes.py:55
msgid "Changes"
msgstr "Muutokset"

#: weblate/html/translate.html:16
msgid "translate"
msgstr "käännä"

#: weblate/html/translate.html:28
msgid "Edit in Zen mode"
msgstr ""

#: weblate/html/translate.html:28
msgid "Zen"
msgstr ""

#: weblate/html/translate.html:32
msgid "First"
msgstr "Ensimmäinen"

#: weblate/html/translate.html:33
msgid "Previous"
msgstr "Edellinen"

#: weblate/html/translate.html:36
#, fuzzy, python-format
#| msgid "Current filter: %(filter_name)s (%(filter_pos)s / %(filter_count)s)"
msgid "%(filter_name)s (%(filter_pos)s / %(filter_count)s)"
msgstr "Nykyinen suodatin: %(filter_name)s (%(filter_pos)s / %(filter_count)s)"

#: weblate/html/translate.html:41
msgid "Next"
msgstr "Seuraava"

#: weblate/html/translate.html:42
msgid "Last"
msgstr "Viimeinen"

#: weblate/html/translate.html:65
msgid "Source change"
msgstr "Lähde muutos"

#: weblate/html/translate.html:82
#, python-format
msgid ""
"<a href=\"%(login_url)s?next=%(translate_url)s\">Log in</a> for saving "
"translations."
msgstr ""
"<a href=\"%(login_url)s?next=%(translate_url)s\">Kirjaudu sisään</a> "
"käännösten tallentamista varten."

#: weblate/html/translate.html:89
msgid "Suggest"
msgstr "Ehdota"

#: weblate/html/translate.html:91
msgid "No privileges for adding suggestions!"
msgstr "Sinulla ei ole oikeuksia lisätä ehdotuksia!"

#: weblate/html/translate.html:97
msgid "Commit message:"
msgstr "Ilmoitusviesti:"

#: weblate/html/translate.html:100
msgid "Additional text to include in the commit message."
msgstr "Tämä teksti sisältää ilmoitusviestin."

#: weblate/html/translate.html:103
msgid ""
"You can leave this empty in most cases as Weblate generates basic commit "
"messages automatically."
msgstr ""

#: weblate/html/translate.html:112
msgid "Messages placed around this one"
msgstr "Viestit, jotka ovat tämän ympärillä"

#: weblate/html/translate.html:112 weblate/html/translate.html.py:133
msgid "Nearby messages"
msgstr "Läheiset viestit"

#: weblate/html/translate.html:114 weblate/html/translate.html.py:159
#: weblate/html/translate.html:318
msgid "Suggestions"
msgstr "Ehdotukset"

#: weblate/html/translate.html:117 weblate/html/translate.html.py:201
#: weblate/html/translate.html:321
#, fuzzy
#| msgid "Your translations"
msgid "Other translations"
msgstr "Käännöksesi"

#: weblate/html/translate.html:120 weblate/html/translate.html.py:278
#: weblate/html/translate.html:325 weblate/html/unit-details.html:13
msgid "Comments"
msgstr "Kommentit"

#: weblate/html/translate.html:123
msgid "Machine translation suggestions"
msgstr "Kone käännetyt ehdotukset"

#: weblate/html/translate.html:123 weblate/html/translate.html.py:250
msgid "Machine translation"
msgstr "Kone käännös"

#: weblate/html/translate.html:126
msgid "List of recent changes done in Weblate"
msgstr "Luettelo viimeaikaisista muutoksista Weblatessa"
<<<<<<< HEAD

#: weblate/html/translate.html:137 weblate/html/translate.html.py:205
msgid "State"
msgstr "Tila"

=======

#: weblate/html/translate.html:137 weblate/html/translate.html.py:205
msgid "State"
msgstr "Tila"

>>>>>>> 6e9f1723
#: weblate/html/translate.html:165
#, python-format
msgid "%(user)s has suggested"
msgstr ""

#: weblate/html/translate.html:167
msgid "Anonymous user has suggested"
msgstr ""

#: weblate/html/translate.html:173
#, fuzzy, python-format
#| msgid ", %(count)s vote"
#| msgid_plural ", %(count)s votes"
msgid "%(count)s vote"
msgid_plural "%(count)s votes"
msgstr[0] ", %(count)s annettuja ääniä"
msgstr[1] ", %(count)s annettuja ääniä"

#: weblate/html/translate.html:178
msgid "+1 vote"
msgstr "+1 ääni"

#: weblate/html/translate.html:179
msgid "-1 vote"
msgstr "-1 ääni"
<<<<<<< HEAD

#: weblate/html/translate.html:183
msgid "Accept"
msgstr "Hyväksy"

=======

#: weblate/html/translate.html:183
msgid "Accept"
msgstr "Hyväksy"

>>>>>>> 6e9f1723
#: weblate/html/translate.html:215
msgid "Use this translation for all subprojects"
msgstr "Käytä tätä käännöstä kaikkien aliprojektien kanssa"

#: weblate/html/translate.html:215
msgid "Use this translation"
msgstr "Käytä tätä käännöstä"

#: weblate/html/translate.html:259
msgid "Service"
msgstr "Palvelu"

#: weblate/html/translate.html:290 weblate/trans/forms.py:566
msgid "New comment"
msgstr "Uusi kommentti"

#: weblate/html/translate.html:292
#, fuzzy
#| msgid ""
#| "You can share comments about source string for this translation with "
#| "other translators and developers."
msgid ""
"You can share comments about this string with other translators and "
"developers."
msgstr ""
"Voit jakaa kommentteja tämän käännöksen lähdemerkkijonoista muiden "
"kääntäjien ja kehittäjien kanssa."

#: weblate/html/translate.html:315
#, fuzzy
#| msgid "Strings to check"
msgid "Things to check"
msgstr "Merkkiketjut tarkistettaviksi"

#: weblate/html/translate.html:333
msgid "Glossary"
msgstr "Sanasto"

#: weblate/html/translate.html:351
msgid "Copy word to translation"
msgstr "Kopioi sana käännökseen"

#: weblate/html/translate.html:351 weblate/trans/forms.py:87
msgid "Copy"
msgstr "Kopioi"

#: weblate/html/translate.html:359
#, fuzzy
#| msgid "No related strings found in dictionary."
msgid "No related strings were found in the glossary."
msgstr "Asiaan liittyviä merkkiketjuja ei löydetty sanakirjasta."

#: weblate/html/translate.html:363
#, fuzzy
#| msgid "Manage all glossaries"
msgid "Manage glossary"
msgstr "Hallitse kaikkia sanastoja"

#: weblate/html/translate.html:368
#, fuzzy
#| msgid "More information"
msgid "Source information"
msgstr "Lisätietoja"

#: weblate/html/translate.html:373
msgid "Context"
msgstr "Asiayhteys"

#: weblate/html/translate.html:381
msgid "Flags"
msgstr "Liput"

#: weblate/html/translate.html:389
#, fuzzy
#| msgid "Strings to review"
msgid "String priority"
msgstr "Arvosteltavat merkkijonot"

#: weblate/html/translation.html:28
msgid "Files"
msgstr "Tiedostot"

#: weblate/html/translation.html:31
#, fuzzy
#| msgid "Optional short summary of license used for translations."
msgid "Download for an offline translation."
msgstr "Valinnainen lyhyt yhteenveto käännöksissä käytettävästä lisenssistä."

#: weblate/html/translation.html:31
msgid "Download source file"
msgstr ""
<<<<<<< HEAD

#: weblate/html/translation.html:33
msgid "Download for using within an application."
msgstr ""

#: weblate/html/translation.html:33
#, fuzzy
#| msgid "Copy word to translation"
msgid "Download compiled translation"
msgstr "Kopioi sana käännökseen"

#: weblate/html/translation.html:36
#, fuzzy
#| msgid "Your translations"
msgid "Upload translation"
msgstr "Käännöksesi"

#: weblate/html/translation.html:46 weblate/html/translation.html.py:196
msgid "Locking"
msgstr "Lukitus"

#: weblate/html/translation.html:51 weblate/html/translation.html.py:142
#: weblate/trans/models/changes.py:170
msgid "Automatic translation"
msgstr "Automaattinen käännös"

#: weblate/html/translation.html:78 weblate/html/widgets.html:60
#: weblate/html/widgets.html.py:68 weblate/html/widgets.html:75
#: weblate/html/widgets.html.py:83
msgid "Translation status"
msgstr "Käännöksen tila"

#: weblate/html/translation.html:83 weblate/html/translation.html.py:265
#: weblate/html/translation_info.html:9
msgid "Strings"
msgstr "Merkkijonot"

#: weblate/html/translation.html:144
#, fuzzy
#| msgid ""
#| "Automatic translation takes existing translations in this project and "
#| "applies it to the current subproject. It can be used to push translations "
#| "to a different branch, to fix inconsistent translations or to translate "
#| "new subproject using translation memory."
msgid ""
"Automatic translation takes existing translations in this project and "
"applies it to the current resource. It can be used to push translations to a "
"different branch, to fix inconsistent translations or to translate new "
"resource using translation memory."
msgstr ""
"Automaattinen kääntäminen ottaa olemassa olevan käännöksen tästä projektista "
"ja toteuttaa sen nykyisen aliprojektin kanssa. Sitä voidaan käyttää "
"käännösten työntämiseen eri haaraan tai virheellisten käännösten "
"korjaamiseen."

=======

#: weblate/html/translation.html:33
msgid "Download for using within an application."
msgstr ""

#: weblate/html/translation.html:33
#, fuzzy
#| msgid "Copy word to translation"
msgid "Download compiled translation"
msgstr "Kopioi sana käännökseen"

#: weblate/html/translation.html:36
#, fuzzy
#| msgid "Your translations"
msgid "Upload translation"
msgstr "Käännöksesi"

#: weblate/html/translation.html:46 weblate/html/translation.html.py:196
msgid "Locking"
msgstr "Lukitus"

#: weblate/html/translation.html:51 weblate/html/translation.html.py:142
#: weblate/trans/models/changes.py:170
msgid "Automatic translation"
msgstr "Automaattinen käännös"

#: weblate/html/translation.html:78 weblate/html/widgets.html:60
#: weblate/html/widgets.html.py:68 weblate/html/widgets.html:75
#: weblate/html/widgets.html.py:83
msgid "Translation status"
msgstr "Käännöksen tila"

#: weblate/html/translation.html:83 weblate/html/translation.html.py:265
#: weblate/html/translation_info.html:9
msgid "Strings"
msgstr "Merkkijonot"

#: weblate/html/translation.html:144
#, fuzzy
#| msgid ""
#| "Automatic translation takes existing translations in this project and "
#| "applies it to the current subproject. It can be used to push translations "
#| "to a different branch, to fix inconsistent translations or to translate "
#| "new subproject using translation memory."
msgid ""
"Automatic translation takes existing translations in this project and "
"applies it to the current resource. It can be used to push translations to a "
"different branch, to fix inconsistent translations or to translate new "
"resource using translation memory."
msgstr ""
"Automaattinen kääntäminen ottaa olemassa olevan käännöksen tästä projektista "
"ja toteuttaa sen nykyisen aliprojektin kanssa. Sitä voidaan käyttää "
"käännösten työntämiseen eri haaraan tai virheellisten käännösten "
"korjaamiseen."

>>>>>>> 6e9f1723
#: weblate/html/translation.html:151
msgid "Process"
msgstr "Edistyminen"

#: weblate/html/translation.html:162 weblate/html/translation.html.py:175
msgid "Upload"
msgstr "Lähetä"

#: weblate/html/translation.html:165
msgid ""
"Uploaded file will be merged with current translation. In case you want to "
"overwrite already translated strings, don't forget to enable it."
msgstr ""
"Lähetetty tiedosto yhdistetään nykyisen käännöksen kanssa. Mikäli tahdot "
"ylikirjoittaa valmiiksi käännetyt merkkiketjut, älä unohda ottaa sitä "
"käyttöön."

#: weblate/html/translation.html:167
msgid "Uploaded file will be merged with current translation."
msgstr "Ladattu tiedosto yhdistetään nykyisen käännöksen kanssa."

#: weblate/html/translation.html:198
msgid "Locking the translation will prevent others to work on translation."
msgstr ""
"Käännöksen lukitus estää muita työskentelemästä tämän käännöksen parissa."

#: weblate/html/translation.html:200
msgid "Locked by:"
msgstr "Lukittu:"

#: weblate/html/translation.html:201
msgid "Lock expires:"
msgstr "Lukitus vanhenee:"

#: weblate/html/translation.html:203
msgid "Translation is currently not locked."
msgstr "Käännös ei tällä hetkellä ole lukittu."

#: weblate/html/translation.html:237
msgid "Review"
msgstr "Tarkastele"

#: weblate/html/translation.html:239
msgid "Review translations touched by other users."
msgstr "Tarkista käännöksiä, joihin muut käyttäjät ovat koskeneet."

#: weblate/html/translation.html:243
msgid "Start review"
msgstr "Aloita tarkistus"

#: weblate/html/translation.html:264
msgid "Percent"
msgstr "Prosentti"

#: weblate/html/translation.html:271
msgid "Total"
msgstr "Yhteensä"

#: weblate/html/translation.html:283
msgid "Fuzzy"
msgstr "Epäselvä"

#: weblate/html/translation.html:289
msgid "Failing check"
msgstr "Epäonnistunut tarkistus"

#: weblate/html/translation.html:305
#, fuzzy
#| msgid "Activity"
msgid "Last activity"
msgstr "Toiminta"

#: weblate/html/translation.html:310
msgid "Last change"
msgstr "Viimeinen muutos"

#: weblate/html/translation.html:314
msgid "Last author"
msgstr "Viimeisin kirjoittaja"

#: weblate/html/unit-details.html:5
#, fuzzy
#| msgid "Source strings in %s"
msgid "Source string location"
msgstr "Lähdemerkkijonoista %s"

#: weblate/html/unit-details.html:20
#, fuzzy
#| msgid "Source string:"
msgid "Source string age"
msgstr "Lähdemerkkijono:"

#: weblate/html/user-activity.html:11
msgid "Last login"
msgstr "Viimeisin kirjautuminen"

#: weblate/html/user-activity.html:15
msgid "Registration date"
msgstr "Rekisteröintipäivä"

#: weblate/html/widgets-root.html:6 weblate/html/widgets.html:7
msgid "widgets"
msgstr "Widgetit"

#: weblate/html/widgets-root.html:11 weblate/html/widgets.html:16
msgid "Promoting translation projects"
msgstr "Käännös projektien edistäminen"

#: weblate/html/widgets-root.html:14
msgid ""
"Weblate provides various widgets to promote your translation projects. Open "
"one of the project pages below."
msgstr ""
"Weblate tarjoaa erilaisia widgettejä käännöshankkeiden edistämiseksi. Avaa "
"projektin sivut alla."

#: weblate/html/widgets.html:19
#, python-format
msgid ""
"You can point newcomers to the introduction page at <a href=\"%(engage_url)s"
"\">%(engage_url)s</a>."
msgstr ""
"Voit osoittaa uusia tulokkaita johdantosivulle <a href=\"%(engage_url)s\">"
"%(engage_url)s</a>."

#: weblate/html/widgets.html:22
msgid "Promoting specific translations"
msgstr "Tiettyjen käännösten edistäminen"

#: weblate/html/widgets.html:25
msgid ""
"Besides promoting whole translation project, you can also choose specific "
"language to promote:"
msgstr ""
"Lisäksi edistetään koko käännös projektia, voit myös valita tietyn kielen "
"edistämiseksi:"

#: weblate/html/widgets.html:29
msgid "Image widgets"
msgstr "Kuva widgetit"

#: weblate/html/widgets.html:32
msgid ""
"You can use following widgets to promote translation of your project. They "
"can increase visibility of your translation projects and bring new "
"contributors."
msgstr ""

#: weblate/html/widgets.html:36
#, python-format
msgid "Image %(widget)s"
msgstr "Kuva %(widget)s"

#: weblate/html/widgets.html:38
msgid "Color variants:"
msgstr "Värivaihtoehdot:"

#: weblate/html/widgets.html:48
msgid "HTML code"
msgstr "HTML-koodi"

#: weblate/html/widgets.html:49
msgid "BB code"
msgstr "BB-koodi"

#: weblate/html/widgets.html:50
msgid "Markdown code"
msgstr "Markdown koodi"

#: weblate/html/widgets.html:51
msgid "RST code"
msgstr "RST koodi"

#: weblate/html/widgets.html:52
msgid "Textile code"
msgstr "Textile koodi"

#: weblate/html/zen-response.html:7
msgid "Translation has been saved!"
msgstr "Käännös on tallennettu!"

#: weblate/html/zen-units.html:17
msgid "Open in full editor"
msgstr ""

#: weblate/html/zen-units.html:29
msgctxt "Message is fuzzy"
msgid "Fuzzy"
msgstr "Epäselvä"

#: weblate/html/zen-units.html:37 weblate/trans/views/edit.py:523
msgid "You have reached end of translating."
msgstr "Olet saavuttanut viimeiseen käännöksen."

#: weblate/html/zen.html:14
msgid "zen"
msgstr ""

#: weblate/html/zen.html:25
#, python-format
msgid "Current filter: %(filter_name)s (%(filter_count)s)"
msgstr "Nykyinen suodatin: %(filter_name)s (%(filter_count)s)"

#: weblate/lang/data.py:520 weblate/lang/data.py:524 weblate/lang/data.py:530
#: weblate/lang/data.py:538 weblate/lang/data.py:542 weblate/lang/data.py:547
#: weblate/lang/data.py:553 weblate/lang/data.py:559 weblate/lang/data.py:564
#: weblate/lang/data.py:570 weblate/lang/data.py:582
msgctxt "Plural form description"
msgid "One"
msgstr "Yksi"

#: weblate/lang/data.py:521 weblate/lang/data.py:526 weblate/lang/data.py:534
#: weblate/lang/data.py:539 weblate/lang/data.py:544 weblate/lang/data.py:550
#: weblate/lang/data.py:556 weblate/lang/data.py:560 weblate/lang/data.py:567
#: weblate/lang/data.py:574 weblate/lang/data.py:578 weblate/lang/data.py:586
msgctxt "Plural form description"
msgid "Other"
msgstr "Muu"

#: weblate/lang/data.py:525 weblate/lang/data.py:532 weblate/lang/data.py:555
#: weblate/lang/data.py:565 weblate/lang/data.py:572 weblate/lang/data.py:584
msgctxt "Plural form description"
msgid "Few"
msgstr "Muutama"

#: weblate/lang/data.py:529 weblate/lang/data.py:537 weblate/lang/data.py:561
#: weblate/lang/data.py:581
msgctxt "Plural form description"
msgid "Zero"
msgstr "Nolla"

#: weblate/lang/data.py:531 weblate/lang/data.py:543 weblate/lang/data.py:548
#: weblate/lang/data.py:554 weblate/lang/data.py:571 weblate/lang/data.py:577
#: weblate/lang/data.py:583
msgctxt "Plural form description"
msgid "Two"
msgstr "Kaksi"

#: weblate/lang/data.py:533 weblate/lang/data.py:566 weblate/lang/data.py:573
#: weblate/lang/data.py:585
msgctxt "Plural form description"
msgid "Many"
msgstr "Monta"

#: weblate/lang/data.py:549
msgctxt "Plural form description"
msgid "Three"
msgstr "Kolme"

#: weblate/lang/models.py:368
msgid "Singular"
msgstr "Yksikkö"

#: weblate/lang/models.py:370
msgid "Plural"
msgstr "Monikko"

#: weblate/lang/models.py:371
#, python-format
msgid "Plural form %d"
msgstr "Monikkomuoto %d"

#: weblate/trans/admin_views.py:70
msgid "Debug mode"
msgstr "Debug tila"

#: weblate/trans/admin_views.py:76
msgid "Site domain"
msgstr "Sivuston verkkotunnus"

#: weblate/trans/admin_views.py:82
msgid "Database backend"
msgstr "Tietokannan taustajärjestelmä"

#: weblate/trans/admin_views.py:88
msgid "Site administrator"
msgstr "Sivuston ylläpitäjä"

#. Translators: Indexing is postponed to cron job
#: weblate/trans/admin_views.py:95
msgid "Indexing offloading"
msgstr "Indeksointi purkamista"

#: weblate/trans/admin_views.py:111
msgid "Django caching"
msgstr "Django välimuistia"

#: weblate/trans/admin_views.py:117
#, fuzzy
#| msgid "Django caching"
msgid "Avatar caching"
msgstr "Django välimuistia"

#: weblate/trans/admin_views.py:128
msgid "Email addresses"
msgstr "Sähköpostiosoitteet"

#: weblate/trans/admin_views.py:137
msgid "Federated avatar support"
msgstr "Federated avatar tuki"

#: weblate/trans/admin_views.py:143
msgid "PyICU library"
msgstr "PyICU kirjasto"

#: weblate/trans/admin_views.py:149
msgid "Secret key"
msgstr "Salainen avain"

#: weblate/trans/admin_views.py:156
msgid "Allowed hosts"
msgstr "Sallitut isännät"

#: weblate/trans/admin_views.py:163
msgid "Home directory"
msgstr "Kotihakemisto"

#: weblate/trans/admin_views.py:170
msgid "Cached template loader"
msgstr ""

#: weblate/trans/admin_views.py:178
msgid "Admin static files"
msgstr "Ylläpitäjän staattiset tiedostot"

#. Translators: placeholder SSH hashed hostname
#: weblate/trans/admin_views.py:205
msgid "[hostname hashed]"
msgstr "[isäntänimi hajautettu]"

#: weblate/trans/admin_views.py:266
msgid "Created new SSH key."
msgstr "Luotu uusi SSH avain."

#: weblate/trans/admin_views.py:270
#, python-format
msgid "Failed to generate key: %s"
msgstr "Avaimen luominen epäonnistui: %s"

#: weblate/trans/admin_views.py:282
msgid "Invalid host name given!"
msgstr "Väärä isäntänimi annettu!"

#: weblate/trans/admin_views.py:304
#, fuzzy, python-format
#| msgid ""
#| "Added host key for %(host)s with fingerprint %(fingerprint)s, please "
#| "verify that it is correct."
msgid ""
"Added host key for %(host)s with fingerprint %(fingerprint)s (%(keytype)s), "
"please verify that it is correct."
msgstr ""
"Lisätty isäntä avain %(host)s sormenjäljellä %(fingerprint)s, varmista että "
"se on oikein."

#: weblate/trans/admin_views.py:319
#, fuzzy, python-format
#| msgid "Failed to generate key: %s"
msgid "Failed to get host key: %s"
msgstr "Avaimen luominen epäonnistui: %s"

#: weblate/trans/admin_views.py:344
msgid "Can not write to home directory, please check documentation."
msgstr ""

#: weblate/trans/autofixes/chars.py:30 weblate/trans/checks/chars.py:310
msgid "Trailing ellipsis"
msgstr "Lopuksi kolme pistettä"

#: weblate/trans/autofixes/chars.py:43 weblate/trans/checks/chars.py:339
msgid "Zero-width space"
msgstr "Ei yhtään tilaa"

#: weblate/trans/autofixes/whitespace.py:31
msgid "Trailing and leading whitespace"
msgstr "Loppuun ja alkuun tyhjätila"

#: weblate/trans/checks/chars.py:30
msgid "Starting newline"
msgstr "Aloittaa uuden rivin"

#: weblate/trans/checks/chars.py:31
msgid "Source and translation do not both start with a newline"
msgstr "Lähde ja käännös eivät ala uudelta riviltä"

#: weblate/trans/checks/chars.py:43
msgid "Trailing newline"
msgstr "Tekstin jälkeen rivinvaihto"

#: weblate/trans/checks/chars.py:44
msgid "Source and translation do not both end with a newline"
msgstr "Lähde ja käännös eivät pääty uudelta riviltä"

#: weblate/trans/checks/chars.py:56
msgid "Starting spaces"
msgstr "Alkaa välilyönnillä"

#: weblate/trans/checks/chars.py:58
msgid "Source and translation do not both start with same number of spaces"
msgstr "Lähde ja käännös eivät ala samalta tasolta"

#: weblate/trans/checks/chars.py:87
msgid "Trailing space"
msgstr "Tekstin jälkeen välilyönti"

#: weblate/trans/checks/chars.py:88
msgid "Source and translation do not both end with a space"
msgstr "Lähde ja käännös eivät pääty välilyöntiin"

#: weblate/trans/checks/chars.py:121
msgid "Trailing stop"
msgstr "Tekstin jälkeen piste"

#: weblate/trans/checks/chars.py:122
msgid "Source and translation do not both end with a full stop"
msgstr "Lähde ja käännös eivät pääty pisteeseen"

#: weblate/trans/checks/chars.py:160
msgid "Trailing colon"
msgstr "Tekstin jälkeen pilkku"

#: weblate/trans/checks/chars.py:162
msgid ""
"Source and translation do not both end with a colon or colon is not "
"correctly spaced"
msgstr "Lähde ja käännös eivät pääty pilkuun tai pilkku on väärässä paikassa"

#: weblate/trans/checks/chars.py:218
msgid "Trailing question"
msgstr "Tekstin jälkeen kysymysmerkki"

#: weblate/trans/checks/chars.py:220
msgid ""
"Source and translation do not both end with a question mark or it is not "
"correctly spaced"
msgstr ""
"Lähde ja käännös eivät pääty kysymysmerkkiin tai se ei ole oikeassa paikassa"

#: weblate/trans/checks/chars.py:270
msgid "Trailing exclamation"
msgstr "Tekstin jälkeen huutomerkki"

#: weblate/trans/checks/chars.py:272
msgid ""
"Source and translation do not both end with an exclamation mark or it is not "
"correctly spaced"
msgstr "Lähde ja käännös eivät pääty huutomerkkiin tai se on väärässä paikassa"

#: weblate/trans/checks/chars.py:311
msgid "Source and translation do not both end with an ellipsis"
msgstr "Lähde ja käännös eivät pääty ellipsiin"

#: weblate/trans/checks/chars.py:329
msgid "Mismatched \\n"
msgstr "Ristiriitaiset \\n"

#: weblate/trans/checks/chars.py:330
msgid "Number of \\n in translation does not match source"
msgstr "Numero \\n ei vastaa lähdettä"

#: weblate/trans/checks/chars.py:340
msgid "Translation contains extra zero-width space character"
msgstr "Käännös sisältää liikaa tyhjää tilaa"

#: weblate/trans/checks/consistency.py:30
msgid "Missing plurals"
msgstr "Puuttuvat monikot"

#: weblate/trans/checks/consistency.py:31
msgid "Some plural forms are not translated"
msgstr "Joitakin monikkomuotoja ei ole käännetty"

#: weblate/trans/checks/consistency.py:56
msgid "Inconsistent"
msgstr "Epäjohdonmukainen"

#: weblate/trans/checks/consistency.py:58
msgid "This message has more than one translation in this project"
msgstr "Tällä viestillä on enemmäin kuin yksi käännös tässä projektissa"

#: weblate/trans/checks/format.py:226
msgid "Python format"
msgstr "Python muoto"

#: weblate/trans/checks/format.py:227 weblate/trans/checks/format.py:241
#: weblate/trans/checks/format.py:255 weblate/trans/checks/format.py:269
msgid "Format string does not match source"
msgstr "Muotoilumerkkijono ei vastaa lähdettä"

#: weblate/trans/checks/format.py:240
msgid "PHP format"
msgstr "PHP muoto"

#: weblate/trans/checks/format.py:254
msgid "C format"
msgstr "C muoto"

#: weblate/trans/checks/format.py:268
msgid "Python brace format"
msgstr "Python brace muoto"

#: weblate/trans/checks/markup.py:47
msgid "Mismatched BBcode"
msgstr "Ristiriitainen BBcode"

#: weblate/trans/checks/markup.py:48
msgid "BBcode in translation does not match source"
msgstr "BBcode käännös ei vastaa lähdettä"

#: weblate/trans/checks/markup.py:77
msgid "XML tags mismatch"
msgstr "XML tunnisteet ei täsmää"

#: weblate/trans/checks/markup.py:78
msgid "XML tags in translation do not match source"
msgstr "XML Tunniste käännös ei vastaa lähdettä"

#: weblate/trans/checks/same.py:909
msgid "Not translated"
msgstr "Ei käännetty"

#: weblate/trans/checks/same.py:910
msgid "Source and translated strings are same"
msgstr "Lähde ja käännös tekstit ovat samat"

#: weblate/trans/checks/source.py:35
msgid "Optional plural"
msgstr "Valinnainen monikko"

#: weblate/trans/checks/source.py:37
msgid "The string is optionally used as plural, but not using plural forms"
msgstr ""
"Merkkijonoa käytetään valinnaisesti monikossa, mutta ei käyttäen "
"monikkomuotoja"

#: weblate/trans/checks/source.py:52
msgid "Ellipsis"
msgstr "kolmen pisteen jono"

#: weblate/trans/checks/source.py:54
msgid "The string uses three dots (...) instead of an ellipsis character (…)"
msgstr ""
"Merkkijono käyttää kolmen pisteen (...) sijasta kolmen pisteen jono merkkiä "
"\"ellipsis\" (...)"

#: weblate/trans/checks/source.py:68
msgid "Multiple failing checks"
msgstr "Useita epäonnistuneita tarkistuksia"

#: weblate/trans/checks/source.py:70
msgid "The translations in several languages have failing checks"
msgstr "Monilla eri kielisillä käännöksillä on epäonnistuneita tarkistuksia"

#: weblate/trans/feeds.py:42 weblate/trans/feeds.py:80
#, python-format
msgid "Recent changes in %s"
msgstr "Viimeaikaiset muutokset %s"

#: weblate/trans/feeds.py:45 weblate/trans/feeds.py:83
#, python-format
msgid "All recent changes made using Weblate in %s."
msgstr "Luettelo viimeaikaisista muutoksista Weblatessa %s."

#: weblate/trans/formats.py:631
msgid "Automatic detection"
msgstr "Automaattinen tunnistus"

#: weblate/trans/formats.py:648
msgid "Gettext PO file"
msgstr "Gettext PO tiedosto"

#: weblate/trans/formats.py:738
msgid "Gettext PO file (monolingual)"
msgstr "Gettext PO tiedosto (yksikielinen)"

#: weblate/trans/formats.py:746
msgid "Qt Linguist Translation File"
msgstr "Qt Linguist käännöstiedosto"

#: weblate/trans/formats.py:753
msgid "XLIFF Translation File"
msgstr "XLIFF käännöstiedosto"

#: weblate/trans/formats.py:760
msgid "OS X Strings"
msgstr "OS X merkkijonot"

#: weblate/trans/formats.py:767
#, fuzzy
#| msgid "OS X Strings"
msgid "OS X Strings (UTF-8)"
msgstr "OS X merkkijonot"

#: weblate/trans/formats.py:774
msgid "Java Properties"
msgstr "Java ominaisuudet"

#: weblate/trans/formats.py:791
msgid "Java Properties (UTF-8)"
msgstr "Java ominaisuudet (UTF-8)"

#: weblate/trans/formats.py:799
msgid "PHP strings"
msgstr "PHP merkkijonot"

#: weblate/trans/formats.py:806
msgid "Android String Resource"
msgstr "Android Merkkijono resurssit"

#: weblate/trans/formats.py:839
msgid "JSON file"
msgstr ""

#: weblate/trans/forms.py:55
<<<<<<< HEAD
#, fuzzy
=======
>>>>>>> 6e9f1723
#| msgid "Insert tab character"
msgid "Insert tab character"
msgstr "Lisää sarkainmerkki"

#: weblate/trans/forms.py:56
<<<<<<< HEAD
#, fuzzy
=======
>>>>>>> 6e9f1723
#| msgid "Insert new line"
msgid "Insert new line"
msgstr "Lisää uusi rivi"

#: weblate/trans/forms.py:57
<<<<<<< HEAD
#, fuzzy
=======
>>>>>>> 6e9f1723
#| msgid "Insert horizontal ellipsis"
msgid "Insert horizontal ellipsis"
msgstr "Lisää kolme pistettä (ellipsit)"

#: weblate/trans/forms.py:85
#, fuzzy
#| msgid "New source string"
msgid "Fill in with source string"
msgstr "Uusi lähdemerkkijono"

#: weblate/trans/forms.py:98
#, fuzzy, python-brace-format
#| msgid "Insert tab character"
msgid "Insert character {0}"
msgstr "Lisää sarkainmerkki"

#: weblate/trans/forms.py:117 weblate/trans/forms.py:125
msgid "Toggle text direction"
msgstr "Muuta tekstin suuntaa"

#: weblate/trans/forms.py:189
msgid ""
"This equation identifies which plural form will be used based on given count "
"(n)."
msgstr ""
"Tätä yhtälöä käytetään määrittelemään mitä monikkomuotoa voidaan käyttää "
"annetulle laskurille (n)."

#: weblate/trans/forms.py:192
msgid "Plural equation"
msgstr "Monikkoyhtälö"

#: weblate/trans/forms.py:264
msgid "Message you wanted to translate is no longer available!"
msgstr "Viesti jonka halusit kääntää ei ole enää olemassa!"

#: weblate/trans/forms.py:276
msgctxt "Checkbox for marking translation fuzzy"
msgid "Fuzzy"
msgstr "Epätarkka"

#: weblate/trans/forms.py:319 weblate/trans/forms.py:511
msgid "File"
msgstr "Tiedosto"

#: weblate/trans/forms.py:321 weblate/trans/forms.py:518
msgid "Merge method"
msgstr "Yhdistä menetelmä"

#: weblate/trans/forms.py:323
msgid "Add as translation"
msgstr "Lisää käännös"

#: weblate/trans/forms.py:324
msgid "Add as a suggestion"
msgstr "Lisää ehdotus"

#: weblate/trans/forms.py:325
msgid "Add as fuzzy translation"
msgstr "Lisää epätarkka käännös"

#: weblate/trans/forms.py:330
msgid "Merge file header"
msgstr "Yhdistä tiedoston otsikko"

#: weblate/trans/forms.py:331
msgid "Merges content of file header into the translation."
msgstr "Tiedoston otsikon sisältö on liitetty onnistuneesti käännökseen."

#: weblate/trans/forms.py:342
msgid "Overwrite existing translations"
msgstr "Korvaa aiemmat käännökset"

#: weblate/trans/forms.py:352
msgid "Author name"
msgstr "Tekijän nimi"

#: weblate/trans/forms.py:354 weblate/trans/forms.py:359
msgid "Keep empty for using currently logged in user."
msgstr "Pidä tyhjänä kirjautuneille käyttäjille."

#: weblate/trans/forms.py:357
msgid "Author email"
msgstr "Tekijän sähköposti"

#: weblate/trans/forms.py:381
msgid "Query"
msgstr "Kysely"

#: weblate/trans/forms.py:385
msgid "Search type"
msgstr "Hakutyyppi"

#: weblate/trans/forms.py:388
msgid "Fulltext"
msgstr "Kokoteksti"

#: weblate/trans/forms.py:389
msgid "Exact match"
msgstr "Täydellinen sopivuus"

#: weblate/trans/forms.py:390
msgid "Substring"
msgstr "Alimerkkijono"

#: weblate/trans/forms.py:395
msgid "Search in source strings"
msgstr "Etsi lähdemerkkijonoista"

#: weblate/trans/forms.py:400
msgid "Search in target strings"
msgstr "Etsi kohdemerkkijonoista"

#: weblate/trans/forms.py:405
msgid "Search in context strings"
msgstr "Etsi sisältömerkkijonoista"

#: weblate/trans/forms.py:466
msgid "Overwrite strings"
msgstr "Korvaa merkkijonot"

#: weblate/trans/forms.py:471
msgid "Replace inconsistent"
msgstr "Korjaa epämääräisyydet"

#: weblate/trans/forms.py:476
msgid "Subproject to use"
msgstr "Käytettävä aliprojekti"

#: weblate/trans/forms.py:495
msgid "All subprojects"
msgstr "Kaikki aliprojektit"

#: weblate/trans/forms.py:513
msgid ""
"You can upload any format which is understood by Translate Toolkit "
"(including TBX, CSV or Gettext PO files)."
msgstr ""
"Voit ladata palvelimelle missä tahansa muodossa, jota Translate Toolkit "
"ymmärtää (mukaan lukien TBX, CSV tai Gettext PO tiedostot)."

#: weblate/trans/forms.py:520
msgid "Keep current"
msgstr "Pidä ajan tasalla"

#: weblate/trans/forms.py:521
msgid "Overwrite existing"
msgstr "Korvaa olemassa oleva"

#: weblate/trans/forms.py:522
msgid "Add as other translation"
msgstr "Lisää muita käännöksiä"

#: weblate/trans/forms.py:533
msgid "Starting date"
msgstr "Aloituspäivä"

#: weblate/trans/forms.py:552
msgctxt "Select starting letter in glossary"
msgid "Any"
msgstr "Kaikki"

#: weblate/trans/forms.py:554
msgid "Starting letter"
msgstr "Aloituskirjain"

#: weblate/trans/forms.py:569
msgid "Scope"
msgstr ""

#: weblate/trans/forms.py:571
msgid ""
"Is your comment specific to this translation or generic for all of them?"
msgstr ""

#: weblate/trans/forms.py:577
msgid "Source string comment, suggestions to change this string"
msgstr ""

#: weblate/trans/forms.py:581
#, fuzzy
#| msgid ""
#| "You can share comments about this translation with other translators."
msgid "Translation comment, discussions with other translators"
msgstr "Voit jakaa kommentteja tästä käännöksestä muiden kääntäjien kanssa."

#: weblate/trans/forms.py:594
msgid "Whole project"
msgstr "Koko projekti"

#: weblate/trans/forms.py:629
msgid "Strings with higher priority are offered first to translators."
msgstr ""

#: weblate/trans/models/advertisement.py:33
#, fuzzy, python-brace-format
#| msgid "Donate to Weblate!"
msgid "Donate to Weblate at {0}"
msgstr "Lahjoita Weblate!"

#: weblate/trans/models/advertisement.py:34
#, python-brace-format
msgid "Support Weblate at {0}"
msgstr ""

#: weblate/trans/models/advertisement.py:38
msgid "Support Weblate using GitTip"
msgstr ""

#: weblate/trans/models/advertisement.py:90
msgid "Mail footer (text)"
msgstr ""

#: weblate/trans/models/advertisement.py:91
msgid "Mail footer (HTML)"
msgstr ""

#: weblate/trans/models/advertisement.py:96
#, fuzzy
#| msgid "Papiamento"
msgid "Placement"
msgstr "Papiamentu"

#: weblate/trans/models/advertisement.py:99
#, fuzzy
#| msgid "Starting date"
msgid "Start date"
msgstr "Aloituspäivä"

#: weblate/trans/models/advertisement.py:102
msgid "End date"
msgstr ""

#: weblate/trans/models/advertisement.py:105
msgid "Text"
msgstr ""

#: weblate/trans/models/advertisement.py:107
msgid "Depending on placement, HTML can be allowed."
msgstr ""

#: weblate/trans/models/advertisement.py:113
msgid "Free form note for your notes, not used within Weblate."
msgstr ""

#: weblate/trans/models/changes.py:164
msgid "Resource update"
msgstr "Resurssien päivitys"

#: weblate/trans/models/changes.py:165
msgid "Translation completed"
msgstr "Käännös valmistunut"

#: weblate/trans/models/changes.py:166
msgid "Translation changed"
msgstr "Käännös muuttunut"

#: weblate/trans/models/changes.py:168
msgid "Comment added"
msgstr "Kommentti lisätty"

#: weblate/trans/models/changes.py:169
msgid "Suggestion added"
msgstr "Ehdotus lisätty"

#: weblate/trans/models/changes.py:171
msgid "Suggestion accepted"
msgstr "Ehdotus hyväksytty"

#: weblate/trans/models/changes.py:172
msgid "Translation reverted"
msgstr "Käännös palautunut"

#: weblate/trans/models/changes.py:173
msgid "Translation uploaded"
msgstr "Käännös ladattu"

#: weblate/trans/models/changes.py:174
msgid "Glossary added"
msgstr "Sanasto lisätty"

#: weblate/trans/models/changes.py:175
msgid "Glossary updated"
msgstr "Sanasto päivitetty"

#: weblate/trans/models/changes.py:176
msgid "Glossary uploaded"
msgstr "Sanasto lähetetty"

#: weblate/trans/models/changes.py:177
msgid "New source string"
msgstr "Uusi lähdemerkkijono"

#: weblate/trans/models/changes.py:199
#, python-format
msgid "%(action)s at %(time)s on %(translation)s by %(user)s"
msgstr ""

#: weblate/trans/models/project.py:45
msgid "Use contact form"
msgstr "Ota yhteyttä lomakkeella"

#: weblate/trans/models/project.py:46
msgid "Point to translation instructions URL"
msgstr "Valitse URL käännös ohjeita"

#: weblate/trans/models/project.py:47
msgid "Automatically add language file"
msgstr "Lisää automaattisesti kielitiedosto"

#: weblate/trans/models/project.py:48
msgid "No adding of language"
msgstr "Ei lisäyksiä kieleen"

#: weblate/trans/models/project.py:51
msgid "Merge"
msgstr "Yhdistää"

#: weblate/trans/models/project.py:52
msgid "Rebase"
msgstr "Rebase"

#: weblate/trans/models/project.py:82 weblate/trans/models/subproject.py:63
msgid "Name to display"
msgstr "Näytettävä nimi"

#: weblate/trans/models/project.py:85 weblate/trans/models/subproject.py:66
msgid "URL slug"
msgstr "URL slug"

#: weblate/trans/models/project.py:87 weblate/trans/models/subproject.py:68
msgid "Name used in URLs and file names."
msgstr "Osoitteissa (URL) käytettävä nimi ja tiedosto nimet."

#: weblate/trans/models/project.py:91
msgid "Main website of translated project."
msgstr "Käännösprojektin pääsivusto."

#: weblate/trans/models/project.py:94
msgid "Mailing list"
msgstr "Postituslista"

#: weblate/trans/models/project.py:96
msgid "Mailing list for translators."
msgstr "Sähköpostituslista kääntäjille."

#: weblate/trans/models/project.py:99
msgid "Translation instructions"
msgstr "Käännös ohjeet"

#: weblate/trans/models/project.py:101
msgid "URL with instructions for translators."
msgstr "URL ohjeet kääntäjille."

#: weblate/trans/models/project.py:108
msgid "Optional short summary of license used for translations."
msgstr "Valinnainen lyhyt yhteenveto käännöksissä käytettävästä lisenssistä."

#: weblate/trans/models/project.py:112
msgid "License URL"
msgstr "Lisenssin URL"

#: weblate/trans/models/project.py:114
msgid "Optional URL with license details."
msgstr "Valinnainen URL lisenssin tietoihin."

#: weblate/trans/models/project.py:117
msgid "New language"
msgstr "Uusi kieli"

#: weblate/trans/models/project.py:122
msgid "How to handle requests for creating new languages."
msgstr "Miten käsitellä pyyntöjä luoda uusia kieliä."

#: weblate/trans/models/project.py:126
msgid "Merge style"
msgstr "Yhdistä tyyli"

#: weblate/trans/models/project.py:131
msgid ""
"Define whether Weblate should merge upstream repository or rebase changes "
"onto it."
msgstr ""
"Määrittää, pitäisikö Weblate yhdistää alkupään arkistoon tai rebase "
"muutoksia sen päälle."

#: weblate/trans/models/project.py:138
msgid "Commit message"
msgstr "toimitusviesti"

#: weblate/trans/models/project.py:140
msgid ""
"You can use format strings for various information, please check "
"documentation for more details."
msgstr ""
"Voit käyttää merkkijonomuodoissa monenlaisia tietoja, Katso ohjeista "
"lisätietoja."

#: weblate/trans/models/project.py:147
msgid "Committer name"
msgstr "Ilmoittajan nimi"

#: weblate/trans/models/project.py:152
msgid "Committer email"
msgstr "Ilmoittajan sähköpostiosoitte"

#: weblate/trans/models/project.py:157
msgid "Push on commit"
msgstr "Pakota sitoutuminen"

#: weblate/trans/models/project.py:160
msgid "Whether the repository should be pushed upstream on every commit."
msgstr "Onko arkistoon vietävä alkupään toimitusikkunassa."

#: weblate/trans/models/project.py:165
msgid "Set Translation-Team header"
msgstr "Aseta Käännös-Team header"

#: weblate/trans/models/project.py:168
msgid ""
"Whether the Translation-Team in file headers should be updated by Weblate."
msgstr "Onko Käännös-Team tiedostojen otsikot päivitettävä Weblatessa."

#: weblate/trans/models/project.py:174
msgid "Enable ACL"
msgstr "Ota käyttöön ACL"

#: weblate/trans/models/project.py:177
msgid ""
"Whether to enable ACL for this project, please check documentation before "
"enabling this."
msgstr ""
"Otetaanko käyttöön ACL tähän projektiin, tarkista ohjeet ennen asetuksen "
"käyttöönottoa."

#: weblate/trans/models/project.py:216
#, python-format
msgid "You are not allowed to access project %s."
msgstr "Sinulle ei ole annettu oikeutta projektiin %s."

#: weblate/trans/models/project.py:223
msgid ""
"Please either fill in instructions URL or use different option for adding "
"new language."
msgstr ""
"Anna joko ohjeissa URL tai käytä eri vaihtoehtoa lisätäksesi uuden kielen."

#: weblate/trans/models/project.py:229
msgid "License URL can not be used without license summary."
msgstr "Lisenssi URL osoitetta ei voi käyttää ilman lisenssin yhteenvetoa."

#: weblate/trans/models/project.py:235
#, python-format
msgid "Could not create project directory: %s"
msgstr "Projektin kansiota ei voitu luoda: %s"

#: weblate/trans/models/source.py:25
msgid "Very high"
msgstr ""

#: weblate/trans/models/source.py:26
msgid "High"
msgstr ""

#: weblate/trans/models/source.py:27
msgid "Medium"
msgstr ""

#: weblate/trans/models/source.py:28
#, fuzzy
#| msgid "Lao"
msgid "Low"
msgstr "Lao"

#: weblate/trans/models/source.py:29
msgid "Very low"
msgstr ""

#: weblate/trans/models/subproject.py:61
#, fuzzy
#| msgid "Resource update"
msgid "Resource name"
msgstr "Resurssien päivitys"

#: weblate/trans/models/subproject.py:83
msgid "Git push URL"
msgstr "Git push URL"

#: weblate/trans/models/subproject.py:86
msgid "URL of push Git repository, pushing is disabled if empty."
msgstr ""
"Git ohjelmoistolähteen lähetysosoite (URL), ajaminen ei ole käytössä jos se "
"on tyhjä."

#: weblate/trans/models/subproject.py:91
msgid "Repository browser"
msgstr "Arkistoselain"

#: weblate/trans/models/subproject.py:93
#, python-format
msgid ""
"Link to repository browser, use %(branch)s for branch, %(file)s and %(line)s "
"as filename and line placeholders."
msgstr ""
"Linkki arkistoselaimeen, käytä %(branch)s haaralle, %(file)s ja %(line)s "
"tiedostonimenä ja linjan malleina."

#: weblate/trans/models/subproject.py:100
msgid "Exported Git URL"
msgstr "Viedään Git URL"

#: weblate/trans/models/subproject.py:103
msgid "URL of Git repository where users can fetch changes from Weblate"
msgstr "URL Git arkistoon, jossa käyttäjät voivat hakea muutoksia Weblatesta"

#: weblate/trans/models/subproject.py:108
msgid "Source string bug report address"
msgstr "Merkkijono bugi raportin lähdeosoiteessa"

#: weblate/trans/models/subproject.py:110
msgid ""
"Email address where errors in source string will be reported, keep empty for "
"no emails."
msgstr ""
"Sähköpostiosoite, johon lähdemerkkijono virheet raportoidaan, pidä se "
"tyhjänä sähköposteista."

#: weblate/trans/models/subproject.py:118
msgid "Git branch to translate"
msgstr "Git haara käännettäväksi"

#: weblate/trans/models/subproject.py:131
msgid "Monolingual base language file"
msgstr "Yksikielinen peruskieli tiedosto"

#: weblate/trans/models/subproject.py:135
msgid ""
"Filename of translations base file, which contains all strings and their "
"source; this is recommended to use for monolingual translation formats."
msgstr ""
"Käännöksien tiedostonimi base tiedosto, joka sisältää kaikki merkkijonot ja "
"lähteen; Tämä on suositeltavaa käyttää yksikielisen käännöksen muodossa."

#: weblate/trans/models/subproject.py:141
msgid "Base file for new translations"
msgstr "kantatiedosto uusille käännöksille"

#: weblate/trans/models/subproject.py:145
msgid ""
"Filename of file which is used for creating new translations. For Gettext "
"choose .pot file."
msgstr ""
"Tiedoston tiedostonimi, jota käytetään uusien käännösten luomisessa. Jos "
"käytät Gettext:iä valitse .pot tiedosto."

#: weblate/trans/models/subproject.py:150
msgid "File format"
msgstr "Tiedostomuoto"

#: weblate/trans/models/subproject.py:155
msgid "Automatic detection might fail for some formats and is slightly slower."
msgstr ""
"Automaattinen tunnistus saattaa epäonnistua tietyissä muodoissa ja on hieman "
"hitaampi."

#: weblate/trans/models/subproject.py:160
msgid "Additional commit file"
msgstr "Lisäksi commit tiedosto"

#: weblate/trans/models/subproject.py:166
msgid ""
"Additional file to include in commits; please check documentation for more "
"details."
msgstr ""
"Ylimääräiseen tiedostoon sisältyy commits; tarkista ohjeesta lisätietoja."

#: weblate/trans/models/subproject.py:171
msgid "Pre-commit script"
msgstr "Pre-commit merkkijono"

#: weblate/trans/models/subproject.py:177
msgid ""
"Script to be executed before committing translation, please check "
"documentation for more details."
msgstr ""
"Merkkijono suoritetaan ennen sitoutumistaan käännökseen, katso lisätietoja "
"ohjeesta."

#: weblate/trans/models/subproject.py:183
msgid "Locked"
msgstr "Lukittu"

#: weblate/trans/models/subproject.py:186
#, fuzzy
#| msgid "Whether subproject is locked for translation updates."
msgid "Whether resource is locked for translation updates."
msgstr "Aliprojekti on lukittu käännös päivityksille."

#: weblate/trans/models/subproject.py:190
msgid "Allow translation propagation"
msgstr "Sallii käännöksen lisäämisen"

#: weblate/trans/models/subproject.py:193
#, fuzzy
#| msgid ""
#| "Whether translation updates in other subproject will cause automatic "
#| "translation in this project"
msgid ""
"Whether translation updates in other resources will cause automatic "
"translation in this one"
msgstr ""
"Käännös päivitykset muissa aliprojekteissa aiheuttaa automaattisen "
"käännöksen tässä projektissa"

#: weblate/trans/models/subproject.py:198
msgid "Save translation history"
msgstr "Tallenna käännös historia"

#: weblate/trans/models/subproject.py:201
msgid "Whether Weblate should keep history of translations"
msgstr "Weblaten tulisi pitää käännös historia"

#: weblate/trans/models/subproject.py:205
#, fuzzy
#| msgid "Invalid suggestion!"
msgid "Enable suggestions"
msgstr "Sopimaton ehdotus!"

#: weblate/trans/models/subproject.py:208
#, fuzzy
#| msgid "Machine translation suggestions"
msgid "Whether to allow translation suggestions at all."
msgstr "Kone käännetyt ehdotukset"

#: weblate/trans/models/subproject.py:212
msgid "Suggestion voting"
msgstr "Äänestä ehdotusta"

#: weblate/trans/models/subproject.py:215
msgid "Whether users can vote for suggestions."
msgstr "Käyttäjät voivat äänestää ehdotuksia."

#: weblate/trans/models/subproject.py:219
msgid "Autoaccept suggestions"
msgstr "Automaattisesti hyväksyttyjä ehdotuksia"

#: weblate/trans/models/subproject.py:222
msgid ""
"Automatically accept suggestions with this number of votes, use 0 to disable."
msgstr ""
"Automaattisesti hyväksytyt ehdotukset saivat tämän määrän ääniä, \"0\" "
"poistaa käytöstä."

#: weblate/trans/models/subproject.py:228
msgid "Quality checks flags"
msgstr "Laatutarkastus liput"

#: weblate/trans/models/subproject.py:231
msgid ""
"Additional comma-separated flags to influence quality checks, check "
"documentation for possible values."
msgstr ""
"Pilkulla erotetut liput vaikuttavat laadunvalvontaan tarkista käyttöoppaasta "
"mahdolliset arvot."

#: weblate/trans/models/subproject.py:456
msgid ""
"Failed to verify SSH host key, please add them in SSH page in the admin "
"interface."
msgstr ""
"Ei voitu varmistaa SSH isäntä avainta, voit lisätä ne SSH sivun admin "
"käyttöliittymästä."

#: weblate/trans/models/subproject.py:460
#, fuzzy, python-format
#| msgid "Failed to fetch git repository: %s"
msgid "Failed to fetch repository: %s"
msgstr "Haku Git ohjelmistokähteestä epäonnistui: %s"

#: weblate/trans/models/subproject.py:532
#, python-format
msgid "Push is disabled for %s."
msgstr "Lähetys ei ole mahdollista tekstille %s."

#: weblate/trans/models/subproject.py:573
#, python-format
msgid "Failed to push to remote branch on %s."
msgstr "Haaroittaminen epäonnistui %s."

#: weblate/trans/models/subproject.py:609
#, python-format
msgid "Failed to reset to remote branch on %s."
msgstr "Erähaaran palauttaminen epäonnistui %s."

#: weblate/trans/models/subproject.py:660
#, python-format
msgid "Failed to rebase our branch onto remote branch %s."
msgstr "Erähaaran liitääminen epäonnistui %s."

#: weblate/trans/models/subproject.py:663
#, python-format
msgid "Failed to merge remote branch into %s."
msgstr "Erähaaran liitääminen %s:n epäonnistui."

#: weblate/trans/models/subproject.py:794
#, fuzzy
#| msgid "Can not link to linked repository!"
msgid "Invalid link to a Weblate project, can not link to linked repository!"
msgstr "Ei voi linkittää tietolähteeseen!"

#: weblate/trans/models/subproject.py:801
#, fuzzy
#| msgid "Invalid link to Weblate project, use weblate://project/subproject."
msgid "Invalid link to a Weblate project, can not link to self!"
msgstr ""
"Virheellinen linkki Weblate projektiin, käytä weblate://project/subproject."

#: weblate/trans/models/subproject.py:808
#, fuzzy
#| msgid "Invalid link to Weblate project, use weblate://project/subproject."
msgid "Invalid link to a Weblate project, use weblate://project/subproject."
msgstr ""
"Virheellinen linkki Weblate projektiin, käytä weblate://project/subproject."

#: weblate/trans/models/subproject.py:814
msgid "Push URL is not used when repository is linked!"
msgstr ""

#: weblate/trans/models/subproject.py:818
msgid "Export URL is not used when repository is linked!"
msgstr "Viennin URL ei käytetä, kun arkisto on liitetty!"

#: weblate/trans/models/subproject.py:826
msgid "The mask did not match any files!"
msgstr "Maski ei sovi yhteenkään tiedostoon!"

#: weblate/trans/models/subproject.py:834
#, fuzzy
#| msgid ""
#| "There are more files for single language, please adjust the mask and use "
#| "subprojects for translating different resources."
msgid ""
"There are more files for single language, please adjust the mask and use "
"resources for translating different resources."
msgstr ""
"Lisää tiedostoja yhdellä kielellä, säädä maskia ja käytä aliprojektien "
"kääntämiseen eri resursseja."

#: weblate/trans/models/subproject.py:840
#, python-format
msgid ""
"Multiple translations were mapped to a single language code (%s). You should "
"disable SIMPLIFY_LANGUAGES to prevent Weblate mapping similar languages to "
"one."
msgstr ""

#: weblate/trans/models/subproject.py:861
msgid "File does not seem to be valid!"
msgstr "Tiedosto ei näytä olevan voimassa!"

#: weblate/trans/models/subproject.py:869
#, python-format
msgid "Format of %d matched files could not be recognized."
msgstr "%d muotoisten tiedotojen muoto ei tunnisteta."

#: weblate/trans/models/subproject.py:878
#, python-format
msgid "Failed to parse %d matched files!"
msgstr "%d:n täsmäävien tiedostojen jäsennys epäonnitui!"

#: weblate/trans/models/subproject.py:889
msgid ""
"Chosen file format does not support adding new translations as chosen in "
"project settings."
msgstr ""
"Valitun tiedoston muoto ei tue uusien käännöksien lisäämistä, jotka on "
"valittu projektiasetuksista."

#: weblate/trans/models/subproject.py:895
msgid "Format of base file for new translations was not recognized!"
msgstr "Uusien käännösten kantatiedoston tiedostomuotoa ei voitu tunnistaa!"

#: weblate/trans/models/subproject.py:900
msgid "Base file for new translations is not used because of project settings."
msgstr ""
"Uusien käännösten kantatiedosto ei ole käytössä, johtuen projektin "
"asetuksista."

#: weblate/trans/models/subproject.py:911
#: weblate/trans/models/subproject.py:917
msgid "You can not base file with bilingual translation!"
msgstr "Sinulla ei ole perustiedostoa kaksikieliselle käännökselle!"

#: weblate/trans/models/subproject.py:924
msgid "Template file not found!"
msgstr "Mallitiedostoa ei löydy!"

#: weblate/trans/models/subproject.py:931
msgid "Format of translation base file could not be recognized."
msgstr "Käännöspohjan tiedostomuotoa ei voida tunnistaa."

#: weblate/trans/models/subproject.py:937
#, python-format
msgid "Failed to parse translation base file: %s"
msgstr "Käännöspohjan tiedoston jäsennys epäonnistui: %s"

#: weblate/trans/models/subproject.py:942
msgid "You can not use monolingual translation without base file!"
msgstr "Et voi käyttää yksikielistä käännöstä ilman perustiedostoa!"

#: weblate/trans/models/subproject.py:962
#, python-brace-format
msgid "Unsupported file format: {0}"
msgstr ""

#: weblate/trans/models/subproject.py:969
#, python-format
msgid "Failed to update git: %s"
msgstr "Git päivittäminen epäonnistui: %s"

#: weblate/trans/models/subproject.py:992
msgid "Automatically accepting suggestions can work only with voting enabled!"
msgstr ""
"Automaattisesti hyväksyttäviä ehdotuksia voidaan käsitellä vain, jos "
"äänestys on käytössä!"

#: weblate/trans/models/translation.py:190
#, python-format
msgid ""
"Filename %s not found in repository! To add new translation, add language "
"file into repository."
msgstr ""
"Tiedostonimi %s ei löydy arkistosta! Lisää uusi käännös lisäämällä "
"kielitiedosto arkistoon."

#: weblate/trans/models/translation.py:199
#, python-format
msgid "Format of %s could not be recognized."
msgstr "%s muotoisten tiedotojen muotoa ei tunnisteta."

#: weblate/trans/models/translation.py:204
#, python-format
msgid "Failed to parse file %(file)s: %(error)s"
msgstr "%(file)s: %(error)s täsmäävien tiedostojen jäsennys epäonnitui"

#: weblate/trans/models/translation.py:251
#, python-format
msgid "This translation is locked by %(user)s!"
msgstr "Tämän käännöksen on lukinnut %(user)s!"

#: weblate/trans/models/translation.py:985
#: weblate/trans/models/translation.py:1033
msgid "All strings"
msgstr "Kaikki merkkijonot"

#: weblate/trans/models/translation.py:996
#: weblate/trans/models/translation.py:1072 weblate/trans/views/edit.py:55
msgid "Strings with any failing checks"
msgstr "Merkkijonoissa virheitä tarkastuksissa"

#: weblate/trans/models/translation.py:1019
#: weblate/trans/models/translation.py:1095
#, fuzzy
#| msgid "Strings with comments (%d)"
msgid "Strings with comments"
msgstr "Merkkijonojen kommentit (%d)"

#: weblate/trans/models/translation.py:1044 weblate/trans/views/edit.py:51
msgid "Untranslated strings"
msgstr "Kääntämättömät merkkijonot"

#: weblate/trans/models/translation.py:1054 weblate/trans/views/edit.py:49
msgid "Fuzzy strings"
msgstr "Epäselvät merkkijonot"

#: weblate/trans/models/translation.py:1063 weblate/trans/views/edit.py:53
msgid "Strings with suggestions"
msgstr "Ehdotetut merkkijonot"

#: weblate/trans/models/unit.py:532
msgid "Failed to store message in the backend, lock timeout occurred!"
msgstr "Ei voitu tallentaa viestiä backend, lukituksen aikakatkaisu!"

#: weblate/trans/models/unit.py:544
msgid "Message not found in backend storage, it is probably corrupted."
msgstr "Viestiä ei löytynyt taustavarastosta, mahdollisesti vioittunut."

#: weblate/trans/models/unit.py:691
#, python-format
msgid "unit ID %s"
msgstr "yksikön ID %s"

#: weblate/trans/models/unit.py:1017
msgid "Message is fuzzy"
msgstr "Viesti on epäselvä"

#: weblate/trans/models/unit.py:1022
msgid "Message is not translated"
msgstr "Viesti ei ole käännetty"

#: weblate/trans/models/unit.py:1027
msgid "Message has failing checks"
msgstr "Viestillä on epäonnistuvia tarkistuksia"

#: weblate/trans/models/unit.py:1032
msgid "Message is translated"
msgstr "Viesti on käännetty"

#: weblate/trans/models/unit.py:1038
msgid "Message has comments"
msgstr "Viestissä on kommentteja"

#: weblate/trans/templatetags/translations.py:52
#, fuzzy
#| msgid "New password confirmation"
msgid "Good configuration"
msgstr "Uuden salasanan varmistus"

#: weblate/trans/templatetags/translations.py:53
#, fuzzy
#| msgid "New password confirmation"
msgid "Bad configuration"
msgstr "Uuden salasanan varmistus"

#: weblate/trans/templatetags/translations.py:54
msgid "Possible configuration"
msgstr ""

#: weblate/trans/templatetags/translations.py:71
msgid "Tab character"
msgstr "Sarkainmerkki"

#: weblate/trans/templatetags/translations.py:92
msgid "New line"
msgstr "Uusi rivi"

#: weblate/trans/templatetags/translations.py:267
msgid "a year ago"
msgstr "vuosi sitten"

#: weblate/trans/templatetags/translations.py:269
#, python-format
msgid "%(count)s year ago"
msgid_plural "%(count)s years ago"
msgstr[0] "%(count)s vuosi sitten"
msgstr[1] "%(count)s vuotta sitten"

#: weblate/trans/templatetags/translations.py:274
msgid "a month ago"
msgstr "kuukausi sitten"

#: weblate/trans/templatetags/translations.py:276
#, python-format
msgid "%(count)s month ago"
msgid_plural "%(count)s months ago"
msgstr[0] "%(count)s kuukausi sitten"
msgstr[1] "%(count)s kuukautta sitten"

#: weblate/trans/templatetags/translations.py:281
#, python-format
msgid "%(count)s week ago"
msgid_plural "%(count)s weeks ago"
msgstr[0] "%(count)s viikko sitten"
msgstr[1] "%(count)s viikkoa sitten"

#: weblate/trans/templatetags/translations.py:285
msgid "a week ago"
msgstr "viikko sitten"

#: weblate/trans/templatetags/translations.py:287
msgid "yesterday"
msgstr "eilen"

#: weblate/trans/templatetags/translations.py:289
#, python-format
msgid "%(count)s day ago"
msgid_plural "%(count)s days ago"
msgstr[0] "%(count)s sekunti sitten"
msgstr[1] "%(count)s sekuntia sitten"

#: weblate/trans/templatetags/translations.py:292
#: weblate/trans/templatetags/translations.py:353
msgid "now"
msgstr "nyt"

#: weblate/trans/templatetags/translations.py:295
msgid "a second ago"
msgstr "sekunti sitten"

#: weblate/trans/templatetags/translations.py:297
#, python-format
msgid "%(count)s second ago"
msgid_plural "%(count)s seconds ago"
msgstr[0] "%(count)s sekunti sitten"
msgstr[1] "%(count)s sekuntia sitten"

#: weblate/trans/templatetags/translations.py:302
msgid "a minute ago"
msgstr "minuutti sitten"

#: weblate/trans/templatetags/translations.py:304
#, python-format
msgid "%(count)s minute ago"
msgid_plural "%(count)s minutes ago"
msgstr[0] "%(count)s minuutti sitten"
msgstr[1] "%(count)s minuuttia sitten"

#: weblate/trans/templatetags/translations.py:309
msgid "an hour ago"
msgstr "tunti sitten"

#: weblate/trans/templatetags/translations.py:311
#, python-format
msgid "%(count)s hour ago"
msgid_plural "%(count)s hours ago"
msgstr[0] "%(count)s tunti sitten"
msgstr[1] "%(count)s tuntia sitten"

#: weblate/trans/templatetags/translations.py:328
msgid "a year from now"
msgstr "vuoden päästä"

#: weblate/trans/templatetags/translations.py:330
#, python-format
msgid "%(count)s year from now"
msgid_plural "%(count)s years from now"
msgstr[0] "%(count)s vuoden päästä"
msgstr[1] "%(count)s vuoden päästä"

#: weblate/trans/templatetags/translations.py:335
msgid "a month from now"
msgstr "kuukauden päästä"

#: weblate/trans/templatetags/translations.py:337
#, python-format
msgid "%(count)s month from now"
msgid_plural "%(count)s months from now"
msgstr[0] "%(count)s kuukauden päästä"
msgstr[1] "%(count)s kuukauden kuluttua"

#: weblate/trans/templatetags/translations.py:342
#, python-format
msgid "%(count)s week from now"
msgid_plural "%(count)s weeks from now"
msgstr[0] "%(count)s viikon päästä"
msgstr[1] "%(count)s viikon kuluttua"

#: weblate/trans/templatetags/translations.py:346
msgid "tomorrow"
msgstr "huomenna"

#: weblate/trans/templatetags/translations.py:348
msgid "a week from now"
msgstr "viikon päästä"

#: weblate/trans/templatetags/translations.py:350
#, python-format
msgid "%(count)s day from now"
msgid_plural "%(count)s days from now"
msgstr[0] "%(count)s sekunnin kuluttua"
msgstr[1] "%(count)s sekunnin kuluttua"

#: weblate/trans/templatetags/translations.py:356
msgid "a second from now"
msgstr "sekunnin kuluttua"

#: weblate/trans/templatetags/translations.py:358
#, python-format
msgid "%(count)s second from now"
msgid_plural "%(count)s seconds from now"
msgstr[0] "%(count)s sekunnin kuluttua"
msgstr[1] "%(count)s sekunnin kuluttua"

#: weblate/trans/templatetags/translations.py:365
msgid "a minute from now"
msgstr "minuutin kuluttua"

#: weblate/trans/templatetags/translations.py:367
#, python-format
msgid "%(count)s minute from now"
msgid_plural "%(count)s minutes from now"
msgstr[0] "%(count)s minuutin kuluttua"
msgstr[1] "%(count)s minuutin kuluttua"

#: weblate/trans/templatetags/translations.py:374
msgid "an hour from now"
msgstr "tunnin kuluttua"

#: weblate/trans/templatetags/translations.py:376
#, python-format
msgid "%(count)s hour from now"
msgid_plural "%(count)s hours from now"
msgstr[0] "%(count)s tunnin kuluttua"
msgstr[1] "%(count)s tunnin kuluttua"

#: weblate/trans/validators.py:41 weblate/trans/validators.py:51
#: weblate/trans/validators.py:71
#, python-format
msgid "Bad format string (%s)"
msgstr "Väärän muotoinen merkkijono (%s)"

#: weblate/trans/validators.py:80
msgid "File mask does not contain * as a language placeholder!"
msgstr "Tiedostomaski ei sisällä * kielen mallina!"

#: weblate/trans/validators.py:90
msgid ""
"Value of 1 is not allowed for autoaccept as every user gives vote to his "
"suggestion."
msgstr ""
"Arvo 1 ei ole automaattisesti hyväksytty koska jokainen käyttäjä antaa "
"äänestää hänen ehdotuksestaan."

#: weblate/trans/validators.py:104
#, python-format
msgid "Invalid check flag: \"%s\""
msgstr "Virheellinen tarkistus lippu: \"%s\""

#: weblate/trans/views/basic.py:62
msgid ""
"You have activated your account, now you should set the password to be able "
"to login next time."
msgstr ""

#: weblate/trans/views/basic.py:81
msgid "Please set your full name in your profile."
msgstr "Kirjoita koko nimesi profiilisi."

#: weblate/trans/views/basic.py:144
#, fuzzy, python-format
#| msgid "Avatar for %s"
msgid "Search for %s"
msgstr "Avatar %s"

#: weblate/trans/views/basic.py:150
#, fuzzy
#| msgid "Invalid search string!"
msgid "Invalid search query!"
msgstr "Virheellinen hakusana!"

#: weblate/trans/views/basic.py:181
#, python-format
msgid ""
"<a href=\"%(url)s\">Translation project for %(project)s</a> currently "
"contains %(total)s strings for translation and is <a href=\"%(url)s\">being "
"translated into %(languages)s languages</a>. Overall, these translations are "
"%(percent)s%% complete."
msgstr ""
"<a href=\"%(url)s\">Käännösprojekti %(project)s</a> tällä hetkellä sisältää "
"%(total)s merkkijonot käännettäviksi ja on <a href=\"%(url)s\"> käännetty "
"%(languages)s kielille</a>. Kaiken kaikkiaan nämä käännökset ovat %(percent)s"
"%% valmiita."

#: weblate/trans/views/basic.py:190
#, python-format
msgid ""
"<a href=\"%(url)s\">Translation project for %(project)s</a> into English "
"currently contains %(total)s strings for translation and is %(percent)s%% "
"complete."
msgstr ""
"<a href=\"%(url)s\">Käännösprojekti %(project)s</a> Suomeksi tällä hetkellä "
"sisältää %(total)s merkkijonoa käännettäviksi ja on %(percent)s%% valmis."

#: weblate/trans/views/basic.py:338
msgid "Page Not Found"
msgstr "Sivua ei löydy"

#: weblate/trans/views/basic.py:353
msgid "Permission Denied"
msgstr ""

#: weblate/trans/views/basic.py:448
#, fuzzy
#| msgid "Chosen language already exists in the project!"
msgid "Chosen translation already exists in this project!"
msgstr "Valittu kieli on jo projektissa!"

#: weblate/trans/views/basic.py:455
#, fuzzy
#| msgid "Requested new language addition from the project maintainers."
msgid ""
"A request for a new translation has been sent to the project's maintainers."
msgstr "Uuden kielen lisäyksen pyytäminen projektin ylläpitäjiltä."

#: weblate/trans/views/basic.py:464
#, fuzzy
#| msgid "Failed to process new language request!"
msgid "Failed to process new translation request!"
msgstr "Uuden kielen käsittely pyyntö epäonnistui!"

#: weblate/trans/views/changes.py:98
#, fuzzy
#| msgid "Failed to add comment!"
msgid "Failed to find matching project!"
msgstr "Kommentin lisääminen epäonnistui!"

#: weblate/trans/views/changes.py:113
#, fuzzy
#| msgid "Failed to parse %d matched files!"
msgid "Failed to find matching language!"
msgstr "%d:n täsmäävien tiedostojen jäsennys epäonnitui!"

#: weblate/trans/views/changes.py:128
#, fuzzy
#| msgid "Failed to parse %d matched files!"
msgid "Failed to find matching user!"
msgstr "%d:n täsmäävien tiedostojen jäsennys epäonnitui!"

#: weblate/trans/views/dictionary.py:44
#, python-format
msgid "%(language)s dictionary for %(project)s"
msgstr "%(language)s-kielinen sanasto %(project)s -projektille"

#: weblate/trans/views/dictionary.py:60
msgid "Dictionaries"
msgstr "Sanakirjat"

#: weblate/trans/views/dictionary.py:160
msgid "No words to import found in file."
msgstr "Tuotavia sanoja ei löytynyt tiedostosta."

#: weblate/trans/views/dictionary.py:165
#, python-format
msgid "Imported %d words from file."
msgstr "Tuotavia %d sanoja tiedostosta."

#: weblate/trans/views/dictionary.py:170
#, python-format
msgid "File upload has failed: %s"
msgstr "Tiedoston lataus epäonnistui: %s"

#: weblate/trans/views/dictionary.py:173 weblate/trans/views/dictionary.py:175
#: weblate/trans/views/edit.py:683
msgid "Failed to process form!"
msgstr "Lomakkeen käsittely epäonnistui!"

#: weblate/trans/views/edit.py:65
#, python-format
msgid "Fulltext search for \"%s\""
msgstr "Etsi koko tekstistä \"%s\""

#: weblate/trans/views/edit.py:67
#, python-format
msgid "Search for exact string \"%s\""
msgstr "Etsi tarkka merkkijono \"%s\""

#: weblate/trans/views/edit.py:69
#, python-format
msgid "Substring search for \"%s\""
msgstr "Alimerkkijonon etsiminen \"%s\""

#: weblate/trans/views/edit.py:94
#, python-format
msgid "Error in parameter %(field)s: %(error)s"
msgstr "Virhe parametri %(field)s: %(error)s"

#: weblate/trans/views/edit.py:113 weblate/trans/views/edit.py:577
msgid "Invalid search string!"
msgstr "Virheellinen hakusana!"

#: weblate/trans/views/edit.py:136
#, python-format
msgid "Review of translations since %s"
msgstr "Katsaus käännöksiä vuodesta %s"

#: weblate/trans/views/edit.py:169 weblate/trans/views/edit.py:179
msgid "No string matched your search!"
msgstr "Mikään ei täsmännyt hakuusi!"

#: weblate/trans/views/edit.py:209
msgid "Your suggestion is empty!"
msgstr "Ehdotuksiasi ei ole!"

#: weblate/trans/views/edit.py:216
#, fuzzy
#| msgid "You do not have privilege to accept suggestions!"
msgid "You don't have privileges to add suggestions!"
msgstr "Sinulla ei ole oikeuksia hyväksyä ehdotuksia!"

#: weblate/trans/views/edit.py:224
#, fuzzy
#| msgid "Only suggestions are allowed in this translation!"
msgid "Suggestions are not allowed on this translation!"
msgstr "Ainoastaan ehdotukset ovat sallittuja tähän käännökseen!"

#: weblate/trans/views/edit.py:236
msgid ""
"There is currently no active translator for this translation, please "
"consider becoming a translator as your suggestion might otherwise remain "
"unreviewed."
msgstr ""
"Tällä hetkellä tällä käännöksellä ei ole aktiivisia kääntäjiä, ota huomioon "
"jos et ole kääntäjä niin ehdotuksesi voi jäädä tarkastamatta."

#: weblate/trans/views/edit.py:272
#, python-format
msgid "Following fixups were applied to translation: %s"
msgstr "Käännökseen on laitettu seuraavia korjauksia: %s"

#: weblate/trans/views/edit.py:287
#, fuzzy, python-brace-format
#| msgid "Some checks have failed on your translation!"
msgid "Some checks have failed on your translation: {0}"
msgstr "Jotkin tarkastukset ovat epäonnistuneet käännöksessäsi!"

#: weblate/trans/views/edit.py:327 weblate/trans/views/edit.py:362
#: weblate/trans/views/edit.py:403
msgid "You don't have privileges to save translations!"
msgstr "Sinulla ei ole oikeuksia tallentaa käännöstä!"

#: weblate/trans/views/edit.py:332
msgid "Only suggestions are allowed in this translation!"
msgstr "Ainoastaan ehdotukset ovat sallittuja tähän käännökseen!"

#: weblate/trans/views/edit.py:370
#, fuzzy
#| msgid "Invalid search string!"
msgid "Invalid merge request!"
msgstr "Virheellinen hakusana!"

#: weblate/trans/views/edit.py:383
msgid "Can not merge different messages!"
msgstr "Et voi liittää toisia viestejä!"

#: weblate/trans/views/edit.py:420
msgid "Can not revert to different unit!"
msgstr "Muuta yksikköä ei voi palauttaa!"

#: weblate/trans/views/edit.py:425
msgid "Can not revert to empty translation!"
msgstr "Ei voi palata tyhjä käännös!"

#: weblate/trans/views/edit.py:456
msgid "You do not have privilege to accept suggestions!"
msgstr "Sinulla ei ole oikeuksia hyväksyä ehdotuksia!"

#: weblate/trans/views/edit.py:465
msgid "You do not have privilege to delete suggestions!"
msgstr "Sinulla ei ole oikeuksia poistaa ehdotuksia!"

#: weblate/trans/views/edit.py:473 weblate/trans/views/edit.py:481
msgid "You do not have privilege to vote for suggestions!"
msgstr "Sinulla ei ole oikeutta äänestää ehdotuksia!"

#: weblate/trans/views/edit.py:487
msgid "Invalid suggestion!"
msgstr "Sopimaton ehdotus!"

#: weblate/trans/views/edit.py:681
msgid "Automatic translation completed."
msgstr "Automaattinen käännös valmis."

#: weblate/trans/views/edit.py:709
msgid "Posted new comment"
msgstr "Lähetetty uusi kommentti"

#: weblate/trans/views/edit.py:711
msgid "Failed to add comment!"
msgstr "Kommentin lisääminen epäonnistui!"

#: weblate/trans/views/edit.py:807
#, fuzzy
#| msgid "Failed to process new language request!"
msgid "Failed to save translation!"
msgstr "Uuden kielen käsittely pyyntö epäonnistui!"

#: weblate/trans/views/files.py:83
msgid "Access denied."
msgstr "Käyttö estetty."

#: weblate/trans/views/files.py:123
#, python-format
msgid "File content successfully merged into translation, processed %d string."
msgid_plural ""
"File content successfully merged into translation, processed %d strings."
msgstr[0] ""
"Tiedoston sisältö on liitetty onnistuneesti käännökseen, prosessoitu %d "
"merkkijono."
msgstr[1] ""
"Tiedoston sisältö on liitetty onnistuneesti käännökseen, prosessoitu %d "
"merkkijonoa."

#: weblate/trans/views/files.py:134
#, python-format
msgid "There were no new strings in uploaded file, processed %d string."
msgid_plural ""
"There were no new strings in uploaded file, processed %d strings."
msgstr[0] ""
"Ladatussa tiedostossa ei ole uusia merkkijonoja, prosessoitu %d merkkijono."
msgstr[1] ""
"Ladatussa tiedostossa ei ole uusia merkkijonoja, prosessoitu %d merkkijonoa."

#: weblate/trans/views/files.py:144
#, python-format
msgid "File content merge failed: %s"
msgstr "Tiedoston sisällön liittäminen epäonnistui: %s"

#: weblate/trans/views/git.py:36 weblate/trans/views/git.py:47
#: weblate/trans/views/git.py:58
msgid "All pending translations were committed."
msgstr "Kaikki odottavat käännökset on suoritettu."

#: weblate/trans/views/git.py:69 weblate/trans/views/git.py:80
#: weblate/trans/views/git.py:91
msgid "All repositories were updated."
msgstr "Kaikki tietolähteet on päivitetty."

#: weblate/trans/views/git.py:102 weblate/trans/views/git.py:113
#: weblate/trans/views/git.py:124
msgid "All repositories were pushed."
msgstr "Kaikki tietolähteet on lähtetty."

#: weblate/trans/views/git.py:135 weblate/trans/views/git.py:146
#: weblate/trans/views/git.py:157
msgid "All repositories have been reset."
msgstr "Kaikki arkistot on palautettu."

#: weblate/trans/views/lock.py:39
msgid "Translation is now locked for you."
msgstr "Käännös on nyt lukittu sinulle."

#: weblate/trans/views/lock.py:63
msgid "Translation is now open for translation updates."
msgstr "Käännös on nyt avoinna päivityksille."

#: weblate/trans/views/lock.py:81
msgid "Subproject is now locked for translation updates!"
msgstr "Aliprojekti on nyt lukittu käännös päivityksille!"

#: weblate/trans/views/lock.py:97
msgid "Subproject is now open for translation updates."
msgstr "Aliprojekti on nyt auki käännös päivityksille."

#: weblate/trans/views/lock.py:116
msgid "All subprojects are now locked for translation updates!"
msgstr "Kaikki aliprojektit on nyt lukittu käännös päivityksille!"

#: weblate/trans/views/lock.py:133
msgid "Project is now open for translation updates."
msgstr "Projekti on nyt avoinna käännös päivityksille."

#: weblate/trans/views/source.py:75
#, python-format
msgid "Review source strings in %s"
msgstr "Tarkastele lähdemerkkijonoista %s"

#: weblate/trans/views/source.py:99
#, python-format
msgid "Source strings in %s"
msgstr "Lähdemerkkijonoista %s"

#: weblate/trans/views/source.py:116
#, fuzzy
#| msgid "Failed to add comment!"
msgid "Failed to change a priority!"
msgstr "Kommentin lisääminen epäonnistui!"

#: weblate/trans/widgets.py:267
#, python-format
msgid ""
"translating %(count)d strings into %(languages)d languages\n"
"%(percent)d%% complete, help us improve!"
msgstr ""
"Merkkijonojen %(count)d kääntäminen %(languages)d kielellä\n"
"%(percent)d%% valmis, auta meitä parantamaan sitä!"

#. Translators: please use your language name instead of English
#: weblate/trans/widgets.py:271
#, python-format
msgid ""
"translating %(count)d strings into English\n"
"%(percent)d%% complete, help us improve!"
msgstr ""
"Merkkijonojen %(count)d kääntäminen Suomeksi\n"
"%(percent)d%% valmis, auta meitä parantamaan sitä!"

#: weblate/trans/widgets.py:292
#, python-format
msgid ""
"translation\n"
"%(percent)d%% done"
msgstr ""
"Kääntämistä\n"
"%(percent)d%% tehty"

#. Translators: please use your language name instead of English
#: weblate/trans/widgets.py:294
#, python-format
msgid ""
"English translation\n"
"%(percent)d%% done"
msgstr ""
"Käännöstä Suomeksi\n"
"%(percent)d%% tehty"

#: weblate/trans/widgets.py:323 weblate/trans/widgets.py:360
msgid "translated"
msgstr "käännetty"

#, fuzzy
#~| msgid "Comments"
#~ msgid "Comments "
#~ msgstr "Kommentit"

#~ msgid "contact"
#~ msgstr "Ota yhteyttä"

#, fuzzy
#~| msgid "Hostname"
#~ msgid "hosting"
#~ msgstr "Isäntänimi"

#~ msgid "Avatar"
#~ msgstr "Avatar"

#~ msgid "Recent contributions"
#~ msgstr "Viimeaikaiset lahjoitukset"

#~ msgid "Logged in as %(name)s"
#~ msgstr "Kirjauduttu sisään nimellä %(name)s"

#~ msgid "checks"
#~ msgstr "tarkistukset"

#~ msgid ""
#~ "More information about this check is available in the <a href=\"%(link)s"
#~ "\">documentation</a>."
#~ msgstr ""
#~ "Lisätietoja tästä tarkistusta on saataville <a href=\"%(link)s"
#~ "\">dokumentaatiossa</a>."

#~ msgid "Failures"
#~ msgstr "Epäonnistumiset"

#~ msgid "There are no matching failed checks!"
#~ msgstr "Täsmääviä epäonnistuneita tarkistuksia ei ole!"

#~ msgid "data"
#~ msgstr "tieto"

#, fuzzy
#~| msgid "Message"
#~ msgid "Messages"
#~ msgstr "Viesti"

#~ msgid "Summaries"
#~ msgstr "Yhteenvedot"

#~ msgid "Others"
#~ msgstr "Muut"

#~ msgid "No other strings found."
#~ msgstr "Muita merkkiketjuja ei löytynyt."

#~ msgid "languages"
#~ msgstr "kielet"

#~ msgid "Translated strings"
#~ msgstr "Käännetyt merkkijonot"

#~ msgid "Subprojects"
#~ msgstr "Aliprojektit"

#~ msgid "Subproject"
#~ msgstr "Aliprojekti"

#~ msgid "Project website:"
#~ msgstr "Projektin verkkosivu:"

#~ msgid "Translation license:"
#~ msgstr "Käännöksen lisenssi:"

#~ msgid "search"
#~ msgstr "etsi"

#~ msgid "Report missing language"
#~ msgstr "Raportoi puuttuva kieli"

#, fuzzy
#~| msgid "Machine readable data"
#~ msgid "Machine-readable data"
#~ msgstr "Koneen luettavia tietoja"

#~ msgid "Git repository:"
#~ msgstr "Git ohjelmistolähde:"

#~ msgid "changes"
#~ msgstr "muutokset"

#~ msgid "Special characters:"
#~ msgstr "Erikoismerkit:"

#~ msgid "Suggested by %(user)s"
#~ msgstr "Ehdottanut %(user)s"

#~ msgid "Suggested by anonymous user"
#~ msgstr "Ehdottanut tuntematon käyttäjä"

#~ msgid "Translation context"
#~ msgstr "Käännöksen asiayhteys"

#~ msgid "Same message used in different subprojects"
#~ msgstr "Samaa viestiä on käytetty eri aliprojekteissa"

#~ msgid "All locations"
#~ msgstr "Kaikki sijainnit"

#~ msgid "Words extracted from glossary"
#~ msgstr "Sanastosta puretut sanat"

#~ msgid "Comments about this translation"
#~ msgstr "Tämän käännöksen kommentit"

#~ msgid "Comments (%(count)s)"
#~ msgstr "Kommentit (%(count)s)"

#~ msgid "Source string details and feedback"
#~ msgstr "Lähdemerkkijonon tiedot ja palaute"

#~ msgid "Source (%(count)s)"
#~ msgstr "Lähde (%(count)s)"

#~ msgid "You are not allowed to add comments."
#~ msgstr "Et saa lisätä kommentteja."

#~ msgid "Stats"
#~ msgstr "Tilastot"

#~ msgid ""
#~ "You can <a href=\"%(download_url)s\">download</a> file for offline "
#~ "translation."
#~ msgstr ""
#~ "Voit <a href=\"%(download_url)s\">ladata</a> tiedoston offline "
#~ "kääntämistä varten."

#~ msgid ""
#~ "You can also <a href=\"%(pack_download_url)s\">download</a> compiled file "
#~ "to use within the application."
#~ msgstr ""
#~ "Voit myös <a href=\"%(pack_download_url)s\">ladata</a> kootun tiedoston "
#~ "käyttääksesi sitä sovelluksessa."

#~ msgid "Strings (%(count)s):"
#~ msgstr "Merkkijonot (%(count)s):"

#~ msgid "Words (%(count)s):"
#~ msgstr "Sanat (%(count)s):"

#~ msgid "Used in"
#~ msgstr "Käytetty"

#~ msgid "First seen"
#~ msgstr "Ensimmäisen kerran nähty"

#~ msgid "Subproject name"
#~ msgstr "Aliprojektin nimi"

#~ msgid "Strings with any failing checks (%d)"
#~ msgstr "Merkkijonoissa virheitä tarkistuksessa (%d)"

#~ msgid "Untranslated strings (%d)"
#~ msgstr "Kääntämättömät merkkijonot (%d)"

#~ msgid "Fuzzy strings (%d)"
#~ msgstr "Epäselvät merkkijonot (%d)"

#~ msgid "Strings with suggestions (%d)"
#~ msgstr "Merkkijonojen ehdotukset (%d)"

#~ msgid ""
#~ "Should your language be missing, please <a href=\"%(contact_url)s?"
#~ "subject=New+language+request+for+%(object)s\">contact us</a>."
#~ msgstr ""
#~ "Mikäli kielesi puuttuu, ole hyvä ja <a href=\"%(contact_url)s?subject=New"
#~ "+language+request+for+%(object)s\">ota meihin yhteyttä</a>."

#~ msgid "Avatar for %s"
#~ msgstr "Avatar %s"

#~ msgid "First name"
#~ msgstr "Etunimi"

#~ msgid "First and last name should be different!"
#~ msgstr "Etu- ja sukunimen pitää olla erilaisia!"

#~ msgid "Username needs to have at least five characters."
#~ msgstr "Käyttäjänimessä on oltava vähintään viisi merkkiä."

#~ msgid ""
#~ "Your profile has been migrated, you might want to adjust preferences."
#~ msgstr "Profiilisi on muutettu, saatat haluta muokata asetuksiasi."

#~ msgid "Account activation"
#~ msgstr "Käyttäjätilin aktivointi"

#~ msgid "Logged out"
#~ msgstr "kirjautunut ulos"

#~ msgid "Password changed"
#~ msgstr "Salasana vaihdettu"

#~ msgid "Old password"
#~ msgstr "Vanha salasana"

#~ msgid "New password confirmation"
#~ msgstr "Uuden salasanan varmistus"

#~ msgid "The two password fields didn't match."
#~ msgstr "Kaksi salasana kenttää eivät täsmää."

#~ msgid "Your account could not be activated"
#~ msgstr "Tiliäsi ei voi aktivoida"

#~ msgid ""
#~ "This may be because it is already active or because you waited over "
#~ "%(days)s day to activate it."
#~ msgid_plural ""
#~ "This may be because it is already active or because you waited over "
#~ "%(days)s days to activate it."
#~ msgstr[0] ""
#~ "Koska se on jo käytössä tai koska olet odottanut yli %(days)s päivää "
#~ "aktivoidaksesi sen."
#~ msgstr[1] ""
#~ "Koska se on jo käytössä tai koska olet odottanut yli %(days)s päivää "
#~ "aktivoidaksesi sen."

#~ msgid ""
#~ "If this is not the case, please <a href=\"%(contact_url)s\">contact</a> "
#~ "the website administrator. Otherwise, you may <a href=\"%(reg_url)s"
#~ "\">register again</a>."
#~ msgstr ""
#~ "Jos näin ei ole, ota <a href=\"%(contact_url)s\">yhteyttä</a> sivuston "
#~ "ylläpitäjään. Muussa tapauksessa voit <a href=\"%(reg_url)s"
#~ "\">rekisteröityä uudelleen</a>."

#~ msgid ""
#~ "You might want to <a href=\"%(profile_url)s\">adjust your profile</a> now."
#~ msgstr "Haluat ehkä <a href=\"%(profile_url)s\">muokata profiilisi</a> nyt."

#~ msgid "Log in again"
#~ msgstr "Kirjaudu sisään uudestaan"

#~ msgid "Please correct the error below."
#~ msgid_plural "Please correct the errors below."
#~ msgstr[0] "Ole hyvä ja korjaa virhe, joka on alapuolella."
#~ msgstr[1] "Ole hyvä ja korjaa virheet, jotka ovat alapuolella."

#~ msgid ""
#~ "Please enter your old password, for security's sake, and then enter your "
#~ "new password twice so we can verify you typed it in correctly."
#~ msgstr ""
#~ "Ole hyvä ja anna vanha salasanasi turvallisuuden vuoksi ja sen jälkeen "
#~ "anna uusi salasanasi kahdesti, jotta voimme varmistaa, että kirjoitit sen "
#~ "oikein."

#~ msgid "Your password has been set. You may go ahead and log in now."
#~ msgstr "Salasanasi on asetettu Voit jatkaa ja kirjautua sisään nyt."

#~ msgid "Log in"
#~ msgstr "Kirjaudu sisään"

#~ msgid ""
#~ "The password reset link is invalid, possibly because it has already been "
#~ "used. Please request a new password reset."
#~ msgstr ""
#~ "Salasanan palautuslinkki oli virheellinen, koska se on luultavasti jo "
#~ "käytetty. Ole hyvä ja pyydä uusi salasananpalautus."

#~ msgid ""
#~ "We've e-mailed you instructions for setting your password to the e-mail "
#~ "address you submitted. You should be receiving it shortly."
#~ msgstr ""
#~ "Lähetimme sähköpostilla ohjeet, kuinka voit palauttaa salasanasi, "
#~ "antamaasi sähköpostiosoitteeseen. Sinun pitäisi vastaanottaa se pian."

#~ msgid ""
#~ "You're receiving this e-mail because you requested a password reset for "
#~ "your user account at %(site_name)s."
#~ msgstr ""
#~ "Vastaanotat tämän sähköpostin, koska olet pyytänyt salasananpalautusta "
#~ "käyttäjätunnuksellesi palvelussa %(site_name)s."

#~ msgid "Please go to the following page and choose a new password:"
#~ msgstr "Mene seuraavalle sivulle ja valitse uusi salasana:"

#~ msgid "Your username, in case you've forgotten:"
#~ msgstr "Käyttäjätunnuksesi, jos olet unohtanut:"

#~ msgid "Thanks for using our site!"
#~ msgstr "Kiitos että käytit sivustoamme!"

#~ msgid "The %(site_name)s team"
#~ msgstr "Onnellinen %(site_name)s team"

#~ msgid "You need to log in to be able to save translations!"
#~ msgstr "Sinun pitää kirjautua tallentaaksesi käännöksen!"

#~ msgid "You can change password on <a href=\"%(pw_url)s\">separate page</a>."
#~ msgstr ""
#~ "Salasanaa voidaan vaihtaa <a href=\"%(pw_url)s\">erillisellä sivulla</a>."

#~ msgid "Invalid link to repository!"
#~ msgstr "Virheellinen linkki arkistoon!"

#~ msgid ""
#~ "There are %(count)s strings, out of which %(translated)s&#37; is "
#~ "translated and %(fuzzy)s&#37; is fuzzy."
#~ msgstr ""
#~ "%(count)s merkkiketjua, joista on %(translated)s&#37; käännettyjä ja "
#~ "%(fuzzy)s&#37; on epäselvää."

#~ msgid ""
#~ "There are %(words)s words, out of which %(percent)s&#37; (%(translated)s) "
#~ "is translated."
#~ msgstr ""
#~ "%(words)s sanaa, mistä %(percent)s&#37; (%(translated)s) on käännetty."

#~ msgid "Add new language"
#~ msgstr "Lisää uusi kieli"

#~ msgid "Invalid text direction"
#~ msgstr "Väärä tekstin suunta"

#~ msgid "Text direction can be either LTR or RTL"
#~ msgstr ""
#~ "Tekstin suunta voi olla joko vasemmlta oikealle (LTR) tai oikealta "
#~ "vasemmale (RTL)"

#, fuzzy
#~| msgid "There were no new strings in uploaded file."
#~ msgid "There were no new strings in uploaded file, processed %d strings."
#~ msgstr "Ladatussa tiedostossa ei ole uusia merkkijonoja."

#, fuzzy
#~| msgid "File content successfully merged into translation."
#~ msgid ""
#~ "File content successfully merged into translation, processed %d strings."
#~ msgstr "Tiedoston sisältö on liitetty onnistuneesti käännökseen."

#, fuzzy
#~ msgid "Email conference for translators."
#~ msgstr "Sähköpostituslista kääntäjille:"

#, fuzzy
#~| msgid "Name used in URLs"
#~ msgid "Name used in URLs and file names"
#~ msgstr "Osoitteissa (URL) käytettävä nimi"

#, fuzzy
#~ msgid "Instructions"
#~ msgstr "Projektitiedot"

#~ msgid "Recent changes"
#~ msgstr "Viimeaikaiset muutokset"

#~ msgid "Recent edits"
#~ msgstr "Viimeaikaiset muokkaukset"

#, fuzzy
#~| msgid "checks"
#~ msgid "Foo check"
#~ msgstr "tarkistukset"

#~ msgid "%(branch)s branch"
#~ msgstr "%(branch)s haara"

#~ msgid "Similar messages"
#~ msgstr "Samankaltaiset viestit"

#~ msgid "No similar strings found."
#~ msgstr "Samankaltaisia merkkiketjuja ei löytynyt."

#~ msgid "AJAX request to load this content has failed!"
#~ msgstr "AJAX pyyntö tämän sisällön lataamiseksi on epäonnistunut!"

#, fuzzy
#~| msgid "The request for machine translation has failed."
#~ msgid "The request for machine translation has failed:"
#~ msgstr "Pyyntö koneellisen käännöksen tekemiseen on epäonnistunut."

#, fuzzy
#~| msgid "The request for machine translation has failed."
#~ msgid "The request for machine translation using %%s has failed:"
#~ msgstr "Pyyntö koneellisen käännöksen tekemiseen on epäonnistunut."

#, fuzzy
#~ msgid "Confirm resetting repository"
#~ msgstr "Git ohjelmistolähteen osoite (URL)"

#~ msgid "Translate using Apertium"
#~ msgstr "Käännä käyttämällä Apertiumia"

#~ msgid "Translate using Microsoft Translator"
#~ msgstr "Käännä käyttämällä Microsoft Kääntäjää"

#~ msgid "Translate using MyMemory"
#~ msgstr "Käännä käyttämällä MyMemoryä"

#~ msgid "Error details:"
#~ msgstr "Virheen lisätiedot:"

#~ msgid "Information about project"
#~ msgstr "Tietoa projektista"

#, fuzzy
#~| msgid "Plural"
#~ msgctxt "Plural form description"
#~ msgid "Plural"
#~ msgstr "Monikko"

#~ msgctxt "naturaltime"
#~ msgid "%(delta)s from now"
#~ msgstr "%(delta)s tästä hetkestä"

#~ msgid "Date"
#~ msgstr "Päivämäärä"

#, fuzzy
#~ msgid "No sources found!"
#~ msgstr "Sanoja ei löydetty!"

#~ msgid "Dictionary"
#~ msgstr "Sanakirja"

#~ msgid "Words in dictionary"
#~ msgstr "Sanat sanakirjassa"

#~ msgid "Powered by <a href=\"http://weblate.org\">Weblate %(version)s</a>"
#~ msgstr "Tarjoaa <a href=\"http://weblate.org\">Weblate %(version)s</a>"

#~ msgid ""
#~ "\n"
#~ "    Your account could not be activated.\n"
#~ "    This may be because it is already active or because you waited over \n"
#~ "    %(days)s day to activate it. \n"
#~ "    If this is not the case, please contact the website administrator. \n"
#~ "    Otherwise, you may <a href=\"%(reg_url)s\">register again.</a>\n"
#~ "    "
#~ msgid_plural ""
#~ "\n"
#~ "    Your account could not be activated.\n"
#~ "    This may be because it is already active or because you waited over \n"
#~ "    %(days)s days to activate it. \n"
#~ "    If this is not the case, please contact the website administrator. \n"
#~ "    Otherwise, you may <a href=\"%(reg_url)s\">register again.</a>\n"
#~ "    "
#~ msgstr[0] ""
#~ "\n"
#~ "    Tunnustasi ei voitu aktivoita.\n"
#~ "    Tämä tarkoittaa, että se on ehkä valmiiksi aktivoitu tai odotit yli \n"
#~ "    %(days)s päivän ennen aktivoimista.\n"
#~ "    Jos tämä ei ole tilanne, ole hyvä ja ota yhteyttä ylläpitäjään.\n"
#~ "    Muutoin voit <a href=\"%(reg_url)s\">rekisteröityä uudelleen.</a>\n"
#~ "    "
#~ msgstr[1] ""
#~ "\n"
#~ "    Tunnustasi ei voitu aktivoita.\n"
#~ "    Tämä tarkoittaa, että se on ehkä valmiiksi aktivoitu tai odotit yli \n"
#~ "    %(days)s päivää ennen aktivoimista.\n"
#~ "    Jos tämä ei ole tilanne, ole hyvä ja ota yhteyttä ylläpitäjään.\n"
#~ "    Muutoin voit <a href=\"%(reg_url)s\">rekisteröityä uudelleen.</a>\n"
#~ "    "<|MERGE_RESOLUTION|>--- conflicted
+++ resolved
@@ -8,17 +8,10 @@
 "Project-Id-Version: Weblate 1.2\n"
 "Report-Msgid-Bugs-To: weblate@lists.cihar.com\n"
 "POT-Creation-Date: 2014-10-05 20:21+0200\n"
-<<<<<<< HEAD
-"PO-Revision-Date: 2014-07-04 13:56+0200\n"
-"Last-Translator: arrapaa <h.heinanen@gmail.com>\n"
-"Language-Team: Finnish <https://hosted.weblate.org/projects/weblate/master/"
-"fi/>\n"
-=======
 "PO-Revision-Date: 2014-10-06 14:59+0200\n"
 "Last-Translator: Michal Čihař <michal@cihar.com>\n"
 "Language-Team: Finnish "
 "<https://hosted.weblate.org/projects/weblate/bootstrap/fi/>\n"
->>>>>>> 6e9f1723
 "Language: fi\n"
 "MIME-Version: 1.0\n"
 "Content-Type: text/plain; charset=UTF-8\n"
@@ -556,27 +549,14 @@
 "Translated content has to be released under <a href=\"http://en.wikipedia."
 "org/wiki/Free_software_license\">free license</a>."
 msgstr ""
-<<<<<<< HEAD
-=======
 "Käännettyä sisältöä pitää julkaista seuraavan lisenssin alaisuudessa <a href="
 "\"http://en.wikipedia.org/wiki/Free_software_license\"> ilmainen "
 "lisenssi</a>."
->>>>>>> 6e9f1723
 
 #: weblate/html/accounts/hosting.html:38
 msgid ""
 "Source code has to be publicly available in supported version control system."
 msgstr ""
-<<<<<<< HEAD
-
-#: weblate/html/accounts/hosting.html:39
-msgid "There is no guarantee for service availability or quality."
-msgstr ""
-
-#: weblate/html/accounts/hosting.html:45
-msgid "Commercial hosting"
-msgstr ""
-=======
 "Lähdekoodi on julkisesti saatavilla tuetussa versionhallintajärjestelmässä."
 
 #: weblate/html/accounts/hosting.html:39
@@ -586,7 +566,6 @@
 #: weblate/html/accounts/hosting.html:45
 msgid "Commercial hosting"
 msgstr "Kaupallisten palvelujen hostaus"
->>>>>>> 6e9f1723
 
 #: weblate/html/accounts/hosting.html:48
 msgid ""
@@ -1102,21 +1081,12 @@
 #: weblate/html/base.html:51 weblate/html/base.html.py:89
 msgid "Dashboard"
 msgstr ""
-<<<<<<< HEAD
 
 #: weblate/html/base.html:54 weblate/html/index.html:27
 #: weblate/html/index.html.py:53
 msgid "Your translations"
 msgstr "Käännöksesi"
 
-=======
-
-#: weblate/html/base.html:54 weblate/html/index.html:27
-#: weblate/html/index.html.py:53
-msgid "Your translations"
-msgstr "Käännöksesi"
-
->>>>>>> 6e9f1723
 #: weblate/html/base.html:75
 msgid "Logout"
 msgstr "Kirjaudu ulos"
@@ -1164,11 +1134,7 @@
 msgid ""
 "Customizable quality checks will help you in improving quality of "
 "translations."
-<<<<<<< HEAD
-msgstr ""
-=======
 msgstr "Muokattavat laatutarkistukset auttavat parantamaan käännösten laatua."
->>>>>>> 6e9f1723
 
 #: weblate/html/data-root.html:6 weblate/html/index.html:43
 #: weblate/html/share.html:30
@@ -2214,10 +2180,6 @@
 #: weblate/html/subproject.html:121 weblate/html/subproject.html.py:132
 #: weblate/html/translate.html:242 weblate/html/translation.html:187
 #: weblate/html/translation.html.py:331 weblate/trans/forms.py:86
-<<<<<<< HEAD
-#, fuzzy
-=======
->>>>>>> 6e9f1723
 msgid "Loading…"
 msgstr "Ladataan…"
 
@@ -3021,19 +2983,11 @@
 #: weblate/html/translate.html:126
 msgid "List of recent changes done in Weblate"
 msgstr "Luettelo viimeaikaisista muutoksista Weblatessa"
-<<<<<<< HEAD
 
 #: weblate/html/translate.html:137 weblate/html/translate.html.py:205
 msgid "State"
 msgstr "Tila"
 
-=======
-
-#: weblate/html/translate.html:137 weblate/html/translate.html.py:205
-msgid "State"
-msgstr "Tila"
-
->>>>>>> 6e9f1723
 #: weblate/html/translate.html:165
 #, python-format
 msgid "%(user)s has suggested"
@@ -3059,19 +3013,11 @@
 #: weblate/html/translate.html:179
 msgid "-1 vote"
 msgstr "-1 ääni"
-<<<<<<< HEAD
 
 #: weblate/html/translate.html:183
 msgid "Accept"
 msgstr "Hyväksy"
 
-=======
-
-#: weblate/html/translate.html:183
-msgid "Accept"
-msgstr "Hyväksy"
-
->>>>>>> 6e9f1723
 #: weblate/html/translate.html:215
 msgid "Use this translation for all subprojects"
 msgstr "Käytä tätä käännöstä kaikkien aliprojektien kanssa"
@@ -3163,7 +3109,6 @@
 #: weblate/html/translation.html:31
 msgid "Download source file"
 msgstr ""
-<<<<<<< HEAD
 
 #: weblate/html/translation.html:33
 msgid "Download for using within an application."
@@ -3219,63 +3164,6 @@
 "käännösten työntämiseen eri haaraan tai virheellisten käännösten "
 "korjaamiseen."
 
-=======
-
-#: weblate/html/translation.html:33
-msgid "Download for using within an application."
-msgstr ""
-
-#: weblate/html/translation.html:33
-#, fuzzy
-#| msgid "Copy word to translation"
-msgid "Download compiled translation"
-msgstr "Kopioi sana käännökseen"
-
-#: weblate/html/translation.html:36
-#, fuzzy
-#| msgid "Your translations"
-msgid "Upload translation"
-msgstr "Käännöksesi"
-
-#: weblate/html/translation.html:46 weblate/html/translation.html.py:196
-msgid "Locking"
-msgstr "Lukitus"
-
-#: weblate/html/translation.html:51 weblate/html/translation.html.py:142
-#: weblate/trans/models/changes.py:170
-msgid "Automatic translation"
-msgstr "Automaattinen käännös"
-
-#: weblate/html/translation.html:78 weblate/html/widgets.html:60
-#: weblate/html/widgets.html.py:68 weblate/html/widgets.html:75
-#: weblate/html/widgets.html.py:83
-msgid "Translation status"
-msgstr "Käännöksen tila"
-
-#: weblate/html/translation.html:83 weblate/html/translation.html.py:265
-#: weblate/html/translation_info.html:9
-msgid "Strings"
-msgstr "Merkkijonot"
-
-#: weblate/html/translation.html:144
-#, fuzzy
-#| msgid ""
-#| "Automatic translation takes existing translations in this project and "
-#| "applies it to the current subproject. It can be used to push translations "
-#| "to a different branch, to fix inconsistent translations or to translate "
-#| "new subproject using translation memory."
-msgid ""
-"Automatic translation takes existing translations in this project and "
-"applies it to the current resource. It can be used to push translations to a "
-"different branch, to fix inconsistent translations or to translate new "
-"resource using translation memory."
-msgstr ""
-"Automaattinen kääntäminen ottaa olemassa olevan käännöksen tästä projektista "
-"ja toteuttaa sen nykyisen aliprojektin kanssa. Sitä voidaan käyttää "
-"käännösten työntämiseen eri haaraan tai virheellisten käännösten "
-"korjaamiseen."
-
->>>>>>> 6e9f1723
 #: weblate/html/translation.html:151
 msgid "Process"
 msgstr "Edistyminen"
@@ -3890,28 +3778,16 @@
 msgstr ""
 
 #: weblate/trans/forms.py:55
-<<<<<<< HEAD
-#, fuzzy
-=======
->>>>>>> 6e9f1723
 #| msgid "Insert tab character"
 msgid "Insert tab character"
 msgstr "Lisää sarkainmerkki"
 
 #: weblate/trans/forms.py:56
-<<<<<<< HEAD
-#, fuzzy
-=======
->>>>>>> 6e9f1723
 #| msgid "Insert new line"
 msgid "Insert new line"
 msgstr "Lisää uusi rivi"
 
 #: weblate/trans/forms.py:57
-<<<<<<< HEAD
-#, fuzzy
-=======
->>>>>>> 6e9f1723
 #| msgid "Insert horizontal ellipsis"
 msgid "Insert horizontal ellipsis"
 msgstr "Lisää kolme pistettä (ellipsit)"
