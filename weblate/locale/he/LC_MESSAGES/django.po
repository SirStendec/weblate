--- conflicted
+++ resolved
@@ -2955,15 +2955,8 @@
 msgstr "פענוח קובץ ה־TMX נכשל!"
 
 #: weblate/memory/models.py:156
-<<<<<<< HEAD
-#, fuzzy
-#| msgid "Failed to find matching language!"
 msgid "Failed to find source language!"
-msgstr "חיפוש השפה נכשל!"
-=======
-msgid "Failed to find source languge!"
 msgstr "איתור שפת המקור נכשל!"
->>>>>>> 2ec88629
 
 #: weblate/memory/models.py:233
 msgctxt "Translation memory category"
