# SOME DESCRIPTIVE TITLE.
# Copyright (C) YEAR THE PACKAGE'S COPYRIGHT HOLDER
# This file is distributed under the same license as the PACKAGE package.
# FIRST AUTHOR <EMAIL@ADDRESS>, YEAR.
#
msgid ""
msgstr ""
"Project-Id-Version: Weblate 1.2\n"
"Report-Msgid-Bugs-To: weblate@lists.cihar.com\n"
"POT-Creation-Date: 2014-10-05 20:21+0200\n"
<<<<<<< HEAD
"PO-Revision-Date: 2014-05-03 10:03+0200\n"
"Last-Translator: Anders Jonsson <anders.jonsson@norsjovallen.se>\n"
"Language-Team: Swedish <https://hosted.weblate.org/projects/weblate/master/"
"sv/>\n"
=======
"PO-Revision-Date: 2014-10-06 14:58+0200\n"
"Last-Translator: Michal Čihař <michal@cihar.com>\n"
"Language-Team: Swedish "
"<https://hosted.weblate.org/projects/weblate/bootstrap/sv/>\n"
>>>>>>> 6e9f1723
"Language: sv\n"
"MIME-Version: 1.0\n"
"Content-Type: text/plain; charset=UTF-8\n"
"Content-Transfer-Encoding: 8bit\n"
"Plural-Forms: nplurals=2; plural=n != 1;\n"
"X-Generator: Weblate 1.10-dev\n"

#: weblate/accounts/avatar.py:165
msgctxt "No known user"
msgid "None"
msgstr "Ingen"

#: weblate/accounts/forms.py:89
#, fuzzy
#| msgid "At least five characters long."
msgid "At least four characters long."
msgstr "Minst fem tecken långt."

#: weblate/accounts/forms.py:90
msgid "Username"
msgstr "Användarnamn"

#: weblate/accounts/forms.py:93
msgid ""
"This value may contain only letters, numbers and following characters: @ . + "
"- _"
msgstr ""
"Detta värde får endast innehålla bokstäver, siffror och följande tecken: @ . "
"+ - _"

#: weblate/accounts/forms.py:113
msgid "This username is already taken. Please choose another."
msgstr "Användarnamnet är upptaget. Välj ett annat användarnamn."

#: weblate/accounts/forms.py:224 weblate/accounts/forms.py:294
msgid "E-mail"
msgstr "E-post"

#: weblate/accounts/forms.py:226
msgid "You can add another emails on Authentication tab."
msgstr "Du kan lägga till fler e-postadresser under fliken Autentisering."

#: weblate/accounts/forms.py:253 weblate/accounts/forms.py:331
msgid "Full name"
msgstr "Fullständigt namn"

#: weblate/accounts/forms.py:262
msgid "Subject"
msgstr "Ämne"

#: weblate/accounts/forms.py:263 weblate/accounts/forms.py:519
msgid "Your name"
msgstr "Ditt namn"

#: weblate/accounts/forms.py:264 weblate/accounts/forms.py:520
msgid "Your email"
msgstr "Din e-postadress"

#: weblate/accounts/forms.py:266 weblate/html/admin/performance.html:46
msgid "Message"
msgstr "Meddelande"

#: weblate/accounts/forms.py:269
msgid ""
"Please contact us in English, otherwise we might be unable to understand "
"your request."
msgstr ""
"Var snäll och hantera kommunikationen på Engelska eftersom vi inte kommer "
"att förstå din förfrågan annars."

#: weblate/accounts/forms.py:295
msgid "Activation email will be sent here."
msgstr "Aktiveringsmeddelande skickas hit."

#: weblate/accounts/forms.py:308
msgid ""
"This email address is already in use. Please supply a different email "
"address."
msgstr "E-postadressen används redan. Ange en annan e-postadress."

#: weblate/accounts/forms.py:369
#, python-format
msgid "What is %s?"
msgstr "Vad är %s?"

#: weblate/accounts/forms.py:379
msgid "Please check your math and try again."
msgstr "Kontrollera matematiken och försök igen."

#: weblate/accounts/forms.py:401
msgid "New password"
msgstr "Nytt lösenord"

#: weblate/accounts/forms.py:402
msgid "At least six characters long."
msgstr "Minst sex tecken långt."

#: weblate/accounts/forms.py:406
msgid "New password (again)"
msgstr "Upprepa lösenord"

#: weblate/accounts/forms.py:408
msgid "Repeat the password so we can verify you typed it in correctly."
msgstr "Upprepa lösenordet så att vi kan verifiera att du angav det korrekt."

#: weblate/accounts/forms.py:419
msgid "Password needs to have at least six characters."
msgstr "Lösenordet måste innehålla minst sex tecken."

#: weblate/accounts/forms.py:436
msgid "You must type the same password each time."
msgstr "Du måste ange samma lösenord varje gång."

#: weblate/accounts/forms.py:445
msgid "Current password"
msgstr "Nuvarande lösenord"

#: weblate/accounts/forms.py:455
msgid "User with this email address was not found."
msgstr "Ingen användare med denna e-postadress hittades."

#: weblate/accounts/forms.py:463
msgid "Username or email"
msgstr "Användarnamn eller e-post"

#: weblate/accounts/forms.py:466 weblate/html/accounts/profile.html:141
msgid "Password"
msgstr "Lösenord"

#: weblate/accounts/forms.py:471
msgid ""
"Please enter a correct username and password. Note that both fields may be "
"case-sensitive."
msgstr ""

#: weblate/accounts/forms.py:473
#, fuzzy
#| msgid "Thank you. Your account is now activated."
msgid "This account is inactive."
msgstr "Tack. Ditt konto är nu aktiverat."

#: weblate/accounts/forms.py:521 weblate/trans/models/project.py:79
msgid "Project name"
msgstr "Projektnamn"

#: weblate/accounts/forms.py:522 weblate/html/project_info.html:3
#: weblate/trans/models/project.py:90
msgid "Project website"
msgstr "Projektwebbplats"

#: weblate/accounts/forms.py:524 weblate/html/subproject_info.html:9
#: weblate/trans/models/subproject.py:75
msgid "Git repository"
msgstr "Git-förråd"

#: weblate/accounts/forms.py:526 weblate/trans/models/subproject.py:78
#, fuzzy
#| msgid ""
#| "URL of Git repository, use weblate://project/subproject for sharing with "
#| "other subproject."
msgid ""
"URL of Git repository, use weblate://project/resource for sharing with other "
"resource."
msgstr ""
"URL för Git-förråd, använd weblate://projekt/underprojekt för delning med "
"andra underprojekt."

#: weblate/accounts/forms.py:532 weblate/trans/models/subproject.py:122
msgid "File mask"
msgstr "Filmask"

#: weblate/accounts/forms.py:534 weblate/trans/models/subproject.py:126
msgid ""
"Path of files to translate, use * instead of language code, for example: po/"
"*.po or locale/*/LC_MESSAGES/django.po."
msgstr ""
"Sökväg för filer att översätta, använd * istället för språkkod, till "
"exempel: po/*.po ellerr locale/*/LC_MESSAGES/django.po."

#: weblate/accounts/forms.py:541
msgid "Additional message"
msgstr "Ytterligare meddelande"

#: weblate/accounts/models.py:349
msgid "Interface Language"
msgstr "Gränssnittsspråk"

#: weblate/accounts/models.py:355 weblate/html/language.html:7
#: weblate/html/languages.html:7 weblate/lang/views.py:35
msgid "Languages"
msgstr "Språk"

#: weblate/accounts/models.py:360
msgid "Secondary languages"
msgstr "Sekundära språk"

#: weblate/accounts/models.py:369 weblate/html/accounts/profile.html:66
msgid "Subscribed projects"
msgstr "Prenumererade projekt"

#: weblate/accounts/models.py:373
msgid "Notification on any translation"
msgstr "Meddelande vid all översättning"

#: weblate/accounts/models.py:377
msgid "Notification on new string to translate"
msgstr "Meddelande vid ny sträng att översätta"

#: weblate/accounts/models.py:381
msgid "Notification on new suggestion"
msgstr "Meddelande vid nytt förslag"

#: weblate/accounts/models.py:385
msgid "Notification on new contributor"
msgstr "Meddelande vid ny medarbetare"

#: weblate/accounts/models.py:389
msgid "Notification on new comment"
msgstr "Meddelande vid ny kommentar"

#: weblate/accounts/models.py:393
msgid "Notification on merge failure"
msgstr "Anmälan på felkoppling"

#: weblate/accounts/models.py:397
msgid "Notification on new language request"
msgstr "Meddelande vid ny språkförfrågan"

#: weblate/accounts/views.py:85 weblate/accounts/views.py:413
msgid "User registration"
msgstr "Användarregistrering"

#: weblate/accounts/views.py:101
msgid "Message could not be sent to administrator!"
msgstr "Meddelandet kunde inte skickas till administratören!"

#: weblate/accounts/views.py:119
msgid "Message has been sent to administrator."
msgstr "Meddelandet har skickats till administratören."

#: weblate/accounts/views.py:142 weblate/accounts/views.py:209
msgid "You can not change demo profile on the demo server."
msgstr "Du kan inte ändra demoprofilen på demoservern."

#: weblate/accounts/views.py:162
msgid "Your profile has been updated."
msgstr "Din profil har uppdaterats."

#: weblate/accounts/views.py:191
msgid "User profile"
msgstr "Användarprofil"

#: weblate/accounts/views.py:220
msgid "Your account has been removed."
msgstr "Ditt konto har tagits bort."

#: weblate/accounts/views.py:265 weblate/html/accounts/contact.html:7
#: weblate/html/accounts/contact.html:22
msgid "Contact"
msgstr "Kontakt"

#: weblate/accounts/views.py:297 weblate/html/accounts/hosting.html:8
msgid "Hosting"
msgstr "Hosting"

#: weblate/accounts/views.py:371 weblate/html/accounts/login.html:9
#: weblate/html/accounts/login.html:42 weblate/html/base.html:80
msgid "Login"
msgstr "Logga in"

#: weblate/accounts/views.py:381
msgid "Thanks for using Weblate!"
msgstr "Tack för att du använder Weblate!"

#: weblate/accounts/views.py:435 weblate/html/accounts/email.html:8
msgid "Register email"
msgstr "Registrera e-post"

#: weblate/accounts/views.py:459
msgid "You have entered an invalid password."
msgstr "Du har angett ett felaktigt lösenord."

#: weblate/accounts/views.py:481
msgid "Your password has been changed."
msgstr "Ditt lösenord har ändrats."

#: weblate/accounts/views.py:491 weblate/html/accounts/password.html:13
#: weblate/html/accounts/profile.html:144
msgid "Change password"
msgstr "Byt lösenord"

#: weblate/accounts/views.py:516 weblate/html/accounts/reset.html:8
#: weblate/html/accounts/reset.html:22
msgid "Password reset"
msgstr "Nollställ lösenord"

#: weblate/html/403.html:7
msgid "You don't have privileges to display this page."
msgstr "Du har inte behörighet att visa denna sida."

#: weblate/html/403.html:11 weblate/html/404.html:11
msgid ""
"However the following translation projects are available on this server:"
msgstr ""
"Dock finns följande översättningsprojekt tillgängliga på den här servern:"

#: weblate/html/404.html:7
msgid "The page you are looking for was not found."
msgstr "Sidan du letar efter hittades inte."

#: weblate/html/500.html:5
msgid "Server Error"
msgstr "Serverfel"

#: weblate/html/500.html:8
msgid ""
"The server had serious problems while serving your request. We've just sent "
"our trained monkeys to fix the issue."
msgstr ""
"Servern hade allvarliga problem med din förfrågan. Vi har kallat in våra "
"tränade apor för att rätta till problemet."

#: weblate/html/about.html:6
#, fuzzy
#| msgid "about"
msgid "About"
msgstr "om"

#: weblate/html/about.html:14 weblate/html/footer.html:7
#: weblate/trans/views/basic.py:390
msgid "About Weblate"
msgstr "Om Weblate"

#: weblate/html/about.html:17
#, fuzzy
#| msgid ""
#| "Weblate is a web based translation tool with tight Git integration. It "
#| "features simple and clean user interface, propagation of translations "
#| "across subprojects, quality checks and automatic linking to source files."
msgid ""
"Weblate is a web based translation tool with tight Git integration. It "
"features simple and clean user interface, propagation of translations across "
"resources, quality checks and automatic linking to source files."
msgstr ""
"Weblate är ett webbaserat översättningsverktyg med integration mot Git. Det "
"har ett enkelt och rent användargränssnitt, propagering av översättningar "
"mellan underprojekt, kvalitetskontroller och automatisk länkning till "
"källkodsfiler."

#: weblate/html/about.html:19 weblate/html/accounts/contact.html:14
#, python-format
msgid ""
"If you are looking for support for Weblate or want to file bug reports check "
"its website at <a href=\"%(weblate_url)s\">weblate.org</a>."
msgstr ""
"Se Weblates webbplats på <a href=\"%(weblate_url)s\">weblate.org</a> om du "
"söker support för Weblate eller vill rapportera fel."

#: weblate/html/about.html:29
#, fuzzy
#| msgid "Hostname"
msgid "Hosting projects"
msgstr "Värdnamn"

#: weblate/html/about.html:32
msgid ""
"This Weblate instance hosts translations for various free software projects."
msgstr ""
"Denna instans av Weblate håller översättningar för diverse fri programvara-"
"projekt."

#: weblate/html/about.html:34
#, python-format
msgid ""
"We can host your project as well, if you are interested, please <a href="
"\"%(contact_url)s?subject=Project hosting\">contact us</a>."
msgstr ""
"Vi kan vara värd åt ditt projekt också. Om du är intresserad, <a href="
"\"%(contact_url)s?subject=Project hosting\">kontakta oss</a>."

#: weblate/html/about.html:43 weblate/trans/models/advertisement.py:37
msgid "Donate to Weblate"
msgstr "Donera till Weblate"

#: weblate/html/about.html:45
#, fuzzy
#| msgid ""
#| "Weblate is free software created by volunteers, but you can still support "
#| "them financially:"
msgid ""
"Weblate is free software created by volunteers, but you can still support "
"them financially."
msgstr ""
"Weblate är fri programvara skapad av frivilliga, men du kan ändå stöda dem "
"finansiellt:"

#: weblate/html/about.html:48
msgid "Flattr Weblate!"
msgstr "Flattra Weblate!"

#: weblate/html/about.html:49 weblate/html/footer.html:10
msgid "Donate to Weblate!"
msgstr "Donera till Weblate!"

#: weblate/html/about.html:58
msgid "Versions"
msgstr "Versioner"

#: weblate/html/about.html:61
msgid "This site is built using following projects:"
msgstr "Detta webbplats byggdes med följande projekt:"

#: weblate/html/about.html:80 weblate/html/data.html:48
#: weblate/html/index.html:35 weblate/html/translation.html:25
#: weblate/html/translation.html.py:258
msgid "Statistics"
msgstr "Statistik"

#: weblate/html/about.html:85
msgid "Strings to translate"
msgstr "Strängar att översätta"

#: weblate/html/about.html:89
msgid "Words to translate"
msgstr "Ord att översätta"

#: weblate/html/about.html:93
msgid "Used languages"
msgstr "Använda språk"

#: weblate/html/about.html:97
msgid "Registered users"
msgstr "Registrerade användare"

#: weblate/html/about.html:101 weblate/html/user-activity.html:3
msgid "Suggestions made"
msgstr "Givna förslag"

#: weblate/html/about.html:105 weblate/html/user-activity.html:7
msgid "Translations made"
msgstr "Översättningar"

#: weblate/html/about.html:109
msgid "Failing checks found"
msgstr "Misslyckade kontroller funna"

#: weblate/html/about.html:113 weblate/html/project.html:29
msgid "Ignored checks"
msgstr "Ignorerade kontroller"

#: weblate/html/accounts/contact.html:13
msgid "You can contact maintainers of this server here."
msgstr "Du kan kontakta de som driver den här servern här."

#: weblate/html/accounts/contact.html:28 weblate/html/accounts/hosting.html:26
msgid "Send"
msgstr "Skicka"

#: weblate/html/accounts/email-sent.html:6 weblate/html/accounts/login.html:67
#: weblate/html/accounts/register.html:9
msgid "Registration"
msgstr "Registrering"

#: weblate/html/accounts/email-sent.html:12
#, fuzzy
#| msgid "Registration date"
msgid "Registration almost complete"
msgstr "Registreringsdatum"

#: weblate/html/accounts/email-sent.html:15
msgid ""
"Thank you for registering. You will very soon receive an email with a "
"confirmation link. Please follow this link in order to complete your "
"registration."
msgstr ""
"Tack för din registrering. Du kommer snart erhålla ett mail med en "
"bekräftelselänk. Var god följ denna länk för att slutföra din registrering."

#: weblate/html/accounts/email-sent.html:19
#, python-format
msgid ""
"If you don't receive it shortly, please check your spam folder or retry the "
"registration. If the problem persists, please <a href=\"%(contact_url)s?"
"subject=Registration problems\">contact us</a>."
msgstr ""
"Om du inte får det inom kort, kontrollera din spam-mapp eller försök igen. "
"Omproblemet kvarstår, var god <a href=\"%(contact_url)s?subject=Registration "
"problems\">kontakta oss</a>."

#: weblate/html/accounts/email.html:11 weblate/html/accounts/register.html:20
#: weblate/html/accounts/reset.html:17
#, fuzzy
#| msgid "Please fix errors in registration form."
msgid "Please fix errors in the registration form."
msgstr "Var god rätta till fel i registreringsformuläret."

#: weblate/html/accounts/email.html:20 weblate/html/accounts/profile.html:251
#: weblate/html/accounts/register.html:17
msgid ""
"By registering you agree to use your name and email in Git commits and "
"provide your contribution under license defined by each translated project."
msgstr ""
"Genom att registrera dig godkänner du att använda ditt namn och e-post i Git-"
"incheckningar och att dina bidrag hamnar under den licens som definierats av "
"varje översatt projekt."

#: weblate/html/accounts/email.html:22 weblate/html/accounts/register.html:37
#: weblate/html/base.html:78
msgid "Register"
msgstr "Registrera"

#: weblate/html/accounts/hosting.html:13
msgid ""
"Please check in advance whether your project is eligible for project hosting "
"on this site."
msgstr ""

#: weblate/html/accounts/hosting.html:21 weblate/html/index.html:100
msgid "Ask for project hosting"
msgstr ""

#: weblate/html/accounts/hosting.html:34
msgid "Conditions for free hosting conditions"
msgstr ""

#: weblate/html/accounts/hosting.html:37
msgid ""
"Translated content has to be released under <a href=\"http://en.wikipedia."
"org/wiki/Free_software_license\">free license</a>."
msgstr ""
<<<<<<< HEAD
=======
"Översatt innehåll måste släppas under en <a href=\""
"http://en.wikipedia.org/wiki/Free_software_license\">fri licens</a>."
>>>>>>> 6e9f1723

#: weblate/html/accounts/hosting.html:38
msgid ""
"Source code has to be publicly available in supported version control system."
msgstr ""
<<<<<<< HEAD

#: weblate/html/accounts/hosting.html:39
msgid "There is no guarantee for service availability or quality."
msgstr ""

#: weblate/html/accounts/hosting.html:45
msgid "Commercial hosting"
msgstr ""
=======
"Källkoden måste vara tillgängliga för allmänheten i ett "
"versionshanteringssystem som stöds."

#: weblate/html/accounts/hosting.html:39
msgid "There is no guarantee for service availability or quality."
msgstr "Det finns ingen garanti för tillgänglighet eller kvalitet på tjänsten."

#: weblate/html/accounts/hosting.html:45
msgid "Commercial hosting"
msgstr "Kommersiell hosting"
>>>>>>> 6e9f1723

#: weblate/html/accounts/hosting.html:48
msgid ""
"Commercial hosting is possible as well, our price starts at 19 EUR per "
"project and month, please get in touch with us for more details."
msgstr ""

#: weblate/html/accounts/hosting.html:52 weblate/html/footer.html:8
msgid "Contact us"
msgstr "Kontakta oss"

#: weblate/html/accounts/login.html:15
msgid "This username/password combination was not found. Please try again."
msgstr ""
"Denna kombination av användare/lösenord hittades inte. Var god försök igen."

#: weblate/html/accounts/login.html:19
msgid ""
"To test Weblate, you can login as <code>demo</code> user with password "
"<code>demo</code>."
msgstr ""
"För att testa Weblate kan du logga in som användaren <code>demo</code> med "
"lösenordet <code>demo</code>."

#: weblate/html/accounts/login.html:28
msgid "Password login"
msgstr "Inloggning med lösenord"

#: weblate/html/accounts/login.html:35
#, python-format
msgid "Forgot your password? You can <a href=\"%(reset_url)s\">reset it</a>."
msgstr ""
"Glömt ditt lösenord? Du kan <a href=\"%(reset_url)s\">nollställa det</a>."

#: weblate/html/accounts/login.html:54
msgid "Third party login"
msgstr "Tredjepartinloggning"

#: weblate/html/accounts/login.html:72
#, python-format
msgid ""
"Do not have an account yet? You can <a href=\"%(register_url)s\">register</"
"a>."
msgstr ""
"Har du inte ett konto än? Du kan <a href=\"%(register_url)s\">registrera "
"dig</a>."

#: weblate/html/accounts/password.html:6 weblate/html/accounts/profile.html:9
#: weblate/html/accounts/removal.html:7
#, fuzzy
#| msgid "Your public profile:"
msgid "Your profile"
msgstr "Din offentliga profil:"

#: weblate/html/accounts/password.html:16
msgid ""
"Please enter your new password twice so we can verify you typed it in "
"correctly."
msgstr ""
"Var god skriv in ditt nya lösenord två gånger så vi kan bekräfta att du "
"skrivit in det korrekt."

#: weblate/html/accounts/password.html:25
msgid "Change my password"
msgstr "Byt mitt lösenord"

#: weblate/html/accounts/profile.html:15 weblate/trans/views/files.py:91
msgid "Please fix errors in the form."
msgstr "Var god rätta till fel i formuläret."

#: weblate/html/accounts/profile.html:22 weblate/html/accounts/profile.html:35
msgid "Preferences"
msgstr "Inställningar"

#: weblate/html/accounts/profile.html:23
msgid "Subscriptions"
msgstr "Prenumerationer"

#: weblate/html/accounts/profile.html:24
#: weblate/html/accounts/profile.html:101
msgid "Account"
msgstr "Konto"

#: weblate/html/accounts/profile.html:25
msgid "Authentication"
msgstr "Autentisering"

#: weblate/html/accounts/profile.html:26
#, fuzzy
#| msgid "User profile"
msgid "Profile"
msgstr "Användarprofil"

#: weblate/html/accounts/profile.html:27
#: weblate/html/accounts/profile.html:248
msgid "Licenses"
msgstr "Licenser"

#: weblate/html/accounts/profile.html:40 weblate/html/accounts/profile.html:71
#: weblate/html/accounts/profile.html:80
#: weblate/html/accounts/profile.html:106 weblate/html/edit_dictionary.html:24
#: weblate/html/js/detail.html:39 weblate/html/translate.html:78
msgid "Save"
msgstr "Spara"

#: weblate/html/accounts/profile.html:46 weblate/html/accounts/profile.html:86
#: weblate/html/accounts/profile.html:112
#: weblate/html/accounts/profile.html:184
#: weblate/html/accounts/profile.html:230
#: weblate/html/accounts/profile.html:283
#, fuzzy
#| msgid "Subscriptions"
msgid "Description"
msgstr "Prenumerationer"

#: weblate/html/accounts/profile.html:49
msgid ""
"Choose which languages you prefer to translate. These will be offered to you "
"on the dashboard to have easier access to chosen translations."
msgstr ""

#: weblate/html/accounts/profile.html:52
msgid ""
"The secondary languages are shown next to the source string when translating."
msgstr ""

#: weblate/html/accounts/profile.html:56 weblate/html/accounts/profile.html:91
#: weblate/html/accounts/profile.html:117
#: weblate/html/accounts/profile.html:189
#: weblate/html/accounts/profile.html:235
#: weblate/html/admin/performance.html:23
#: weblate/html/admin/performance.html:31 weblate/html/base.html:70
#: weblate/html/check.html:42 weblate/html/check_project.html:43
#: weblate/html/check_subproject.html:47 weblate/html/checks.html:35
#: weblate/html/footer.html:9
msgid "Documentation"
msgstr "Dokumentation"
<<<<<<< HEAD

#: weblate/html/accounts/profile.html:75
#, fuzzy
#| msgid "Subscriptions"
msgid "Subscription settings"
msgstr "Prenumerationer"

=======

#: weblate/html/accounts/profile.html:75
#, fuzzy
#| msgid "Subscriptions"
msgid "Subscription settings"
msgstr "Prenumerationer"

>>>>>>> 6e9f1723
#: weblate/html/accounts/profile.html:88
msgid "You will receive chosen notifications via email for all your languages."
msgstr ""
"Du kommer att erhålla valda meddelanden via e-post för alla dina språk."

#: weblate/html/accounts/profile.html:114
msgid "Your name and email will appear as author on Git commits."
msgstr ""
"Ditt namn och e-post kommer användas som författare för Git-incheckningar."

#: weblate/html/accounts/profile.html:127
#, fuzzy
#| msgid "User comments"
msgid "User identities"
msgstr "Användarkommentarer"

#: weblate/html/accounts/profile.html:129
#, fuzzy
#| msgid ""
#| "You can manage third party identities which are associated to this "
#| "account."
msgid ""
"You can manage identities which are associated to this account and which can "
"be used to log in."
msgstr ""
"Du kan hantera tredjepartsidentiteter som är associerade med detta konto."

#: weblate/html/accounts/profile.html:130
msgid "Currently associated:"
msgstr "Nu associerade:"

#: weblate/html/accounts/profile.html:134
msgid "Identity"
msgstr "Identitet"

#: weblate/html/accounts/profile.html:135
msgid "User ID"
msgstr "Användar-ID"

#: weblate/html/accounts/profile.html:136 weblate/html/last-changes.html:16
msgid "Action"
msgstr "Handling"

#: weblate/html/accounts/profile.html:144
msgid "Set password"
msgstr "Ställ in lösenord"

#: weblate/html/accounts/profile.html:152
msgid "Disconnect"
msgstr "Koppla bort"

#: weblate/html/accounts/profile.html:161
msgid "Add new association:"
msgstr "Lägg till ny koppling:"

#: weblate/html/accounts/profile.html:171
msgid "Removal"
msgstr "Borttagning"

#: weblate/html/accounts/profile.html:174
#: weblate/html/accounts/removal.html:12
msgid "Removal of the account deletes all your private data."
msgstr "Borttagning av kontot tar bort alla dina privata data."

#: weblate/html/accounts/profile.html:177
msgid "Remove my account"
msgstr "Ta bort mitt konto"

#: weblate/html/accounts/profile.html:186
msgid "You can configure how you will log in on this site."
msgstr ""

#: weblate/html/accounts/profile.html:200
#, fuzzy
#| msgid "Your email"
msgid "Your summary"
msgstr "Din e-postadress"

#: weblate/html/accounts/profile.html:208
#, fuzzy
#| msgid "Your public profile:"
msgid "Your public profile"
msgstr "Din offentliga profil:"

#: weblate/html/accounts/profile.html:218
#, fuzzy
#| msgid "Your name"
msgid "Your avatar"
msgstr "Ditt namn"

#: weblate/html/accounts/profile.html:221
msgid "Avatars are provided using libravatar."
msgstr "Avatarer tillhandahålls med hjälp av libravatar."

#: weblate/html/accounts/profile.html:232
#, fuzzy
#| msgid "Your public profile:"
msgid "Your public appearance on this site."
msgstr "Din offentliga profil:"

#: weblate/html/accounts/profile.html:255
msgid ""
"Following projects have explicitly specified their licensing and copyright "
"conditions:"
msgstr ""
"Följande projekt har uttryckligen angivit sina licens- och copyrightvillkor:"

#: weblate/html/accounts/profile.html:258 weblate/html/data.html:26
#: weblate/html/data.html.py:57 weblate/html/data.html:83
#: weblate/html/index.html:79 weblate/html/list-translations.html:7
#: weblate/trans/models/subproject.py:72
msgid "Project"
msgstr "Projekt"

#: weblate/html/accounts/profile.html:258
#, fuzzy
#| msgid "Licenses"
msgid "License"
msgstr "Licenser"

#: weblate/html/accounts/profile.html:285
msgid ""
"Please pay attention to the licensing information as these specify how "
"others are allowed to use your translations."
msgstr ""

#: weblate/html/accounts/register.html:30
msgid "Register using email"
msgstr "Registrera med e-post"

#: weblate/html/accounts/register.html:49
msgid "Third party registration"
msgstr "Tredjepartsregistrering"

#: weblate/html/accounts/register.html:65
#, python-format
msgid ""
"Sorry, but registrations on this site are disabled. You can <a href="
"\"%(contact_url)s\">contact us</a> for more details."
msgstr ""
"Tyvärr, registrering är inaktiverad på denna sida. Du kan <a href="
"\"%(contact_url)s\">kontakta oss</a> för mer detaljer."

#: weblate/html/accounts/removal.html:16
#, fuzzy
#| msgid "Account"
msgid "Account removal"
msgstr "Konto"

#: weblate/html/accounts/removal.html:18
msgid ""
"By pressing following button, your will no longer be able to use this "
"account."
msgstr ""
"Då du trycker på denna knapp kommer du inte längre kunna använda detta konto."

#: weblate/html/accounts/removal.html:22
msgid "Delete this account"
msgstr "Ta bort detta konto"

#: weblate/html/accounts/reset.html:14
msgid ""
"Forgotten your password? Enter your e-mail address below, and we'll e-mail "
"instructions for setting a new one."
msgstr ""
"Glömt ditt lösenord? Skriv in din e-postadress nedan, så mejlar vi "
"instruktioner för att sätta ett nytt."

#: weblate/html/accounts/reset.html:28
msgid "Reset my password"
msgstr "Nollställ mitt lösenord"

#: weblate/html/accounts/user.html:35 weblate/html/base.html:63
#: weblate/html/index.html:28 weblate/html/index.html.py:30
#: weblate/html/index.html:74 weblate/html/language.html:23
msgid "Projects"
msgstr "Projekt"

#: weblate/html/accounts/user.html:44 weblate/html/js/activity.html:2
msgid "Activity in last 30 days"
msgstr "Aktivitet de senaste 30 dagarna"

#: weblate/html/accounts/user.html:47 weblate/html/js/activity.html:5
msgid "Activity in last year"
msgstr "Aktivitet det senaste året"

#: weblate/html/admin/custom-index.html:11
msgid "Reports"
msgstr "Rapporter"

#: weblate/html/admin/custom-index.html:14 weblate/html/admin/report.html:4
#: weblate/html/admin/report.html.py:13
msgid "Status of repositories"
msgstr "Status för förråd"

#: weblate/html/admin/custom-index.html:20 weblate/html/admin/ssh.html:5
#: weblate/html/admin/ssh.html.py:9
msgid "SSH keys"
msgstr "SSH-nycklar"

#: weblate/html/admin/custom-index.html:26
#: weblate/html/admin/performance.html:6
#: weblate/html/admin/performance.html:15
msgid "Performance report"
msgstr "Prestandarapport"

#: weblate/html/admin/performance.html:10 weblate/html/admin/report.html:8
#: weblate/html/admin/ssh.html:9
msgid "Home"
msgstr "Hem"

#: weblate/html/admin/performance.html:10
msgid "Performance"
msgstr "Prestanda"

#: weblate/html/admin/performance.html:21
msgid "Check"
msgstr "Kontroll"

#: weblate/html/admin/performance.html:22
msgid "Result"
msgstr "Resultat"

#: weblate/html/admin/performance.html:39
#, fuzzy
#| msgid "Bad configuration"
msgid "Configuration errors"
msgstr "Dålig inställning"

#: weblate/html/admin/performance.html:45
msgid "Name"
msgstr ""

#: weblate/html/admin/report.html:8 weblate/html/js/detail.html:12
msgid "Status"
msgstr "Status"

#: weblate/html/admin/report.html:17
#, python-format
msgid ""
"Not showing status of linked repository. Check <a href=\"#%(slug)s\">"
"%(repo)s</a> instead."
msgstr ""
"Visar inte status för länkat förråd. Se <a href=\"#%(slug)s\">%(repo)s</a> "
"istället."

#: weblate/html/admin/ssh.html:15
msgid "Public SSH key"
msgstr "Offentlig SSH-nyckel"

#: weblate/html/admin/ssh.html:16
msgid "Weblate currently uses following SSH key:"
msgstr "Weblate använder nu följande SSH-nyckel:"

#: weblate/html/admin/ssh.html:23
msgid "Generate SSH key"
msgstr "Generera SSH-nyckel"

#: weblate/html/admin/ssh.html:24
msgid ""
"You don't seem to have existing SSH key, by pressing button below Weblate "
"will generate it for you."
msgstr ""
"Du verkar inte ha en existerande SSH-nyckel, om du trycker knappen nedan "
"kommer Weblate att generera den åt dig."

#: weblate/html/admin/ssh.html:28
msgid "Generate"
msgstr "Generera"

#: weblate/html/admin/ssh.html:34
msgid "Known host keys"
msgstr "Kända värdnycklar"

#: weblate/html/admin/ssh.html:41
msgid "Hostname"
msgstr "Värdnamn"

#: weblate/html/admin/ssh.html:42
msgid "Key type"
msgstr "Nyckeltyp"

#: weblate/html/admin/ssh.html:43
msgid "Fingerprint"
msgstr "Fingeravtryck"

#: weblate/html/admin/ssh.html:56
msgid "Add host key"
msgstr "Lägg till värdnyckel"

#: weblate/html/admin/ssh.html:57
#, fuzzy
#| msgid ""
#| "To access SSH hosts, it's host key needs to be verified. You can check "
#| "host key using form below."
msgid ""
"To access SSH hosts, it's host key needs to be verified. You can get the "
"host key entering a domain name or IP for the host in the form below."
msgstr ""
"För att komma åt en SSH-värd måste dess värdnyckel bekräftas. Du kan "
"kontrollera värdnyckeln med formuläret nedan."

#: weblate/html/admin/ssh.html:61
msgid "Host:"
msgstr "Värd:"

#: weblate/html/admin/ssh.html:63
msgid "Port:"
msgstr "Port:"

#: weblate/html/admin/ssh.html:65
msgid "Submit"
msgstr "Sänd"

#: weblate/html/admin/ssh.html:68
msgid "More information"
msgstr "Mer information"

#: weblate/html/admin/ssh.html:70
#, python-format
msgid ""
"You can find more information about setting up SSH keys in <a href="
"\"%(ssh_docs)s\">the Weblate manual</a>."
msgstr ""
"Du kan hitta mer information om inställning av SSH-nycklar i <a href="
"\"%(ssh_docs)s\">Weblate-manualen</a>."

#: weblate/html/admin/trans/change_form.html:12
#, python-format
msgid ""
"Required fields are marked as bold, you can find more information in the <a "
"href=\"%(url)s\">documentation</a>."
msgstr ""
"Obligatoriska fält är i fetstil, du kan hitta mer information i <a href="
"\"%(url)s\">dokumentationen</a>."

#: weblate/html/admin/trans/change_form.html:14
msgid "Do not change this object here, please use Weblate interface instead."
msgstr "Ändra inte detta objekt här, använd Weblate-gränssnittet i stället."

#: weblate/html/admin/trans/change_form.html:18
#, python-format
msgid ""
"Importing a new translation can take some time, please check <a href="
"\"%(url)s\">our documentation</a> for information on how to improve this."
msgstr ""
"Import av en ny översättning kan ta lite tid, se <a href=\"%(url)s\">vår "
"dokumentation</a> för information över hur detta kan förbättras."

#: weblate/html/base.html:40
#, fuzzy
#| msgid "Toggle text direction"
msgid "Toggle navigation"
msgstr "Ändra textriktning"
<<<<<<< HEAD

#: weblate/html/base.html:51 weblate/html/base.html.py:89
msgid "Dashboard"
msgstr ""

=======

#: weblate/html/base.html:51 weblate/html/base.html.py:89
msgid "Dashboard"
msgstr ""

>>>>>>> 6e9f1723
#: weblate/html/base.html:54 weblate/html/index.html:27
#: weblate/html/index.html.py:53
msgid "Your translations"
msgstr "Dina översättningar"

#: weblate/html/base.html:75
msgid "Logout"
msgstr "Logga ut"

#: weblate/html/check.html:7 weblate/html/check_project.html:7
#: weblate/html/check_subproject.html:7 weblate/html/checks.html:7
#: weblate/html/js/detail.html:13
msgid "Checks"
msgstr "Kontroller"

#: weblate/html/check.html:16 weblate/html/check_project.html:17
#: weblate/html/check_subproject.html:18 weblate/html/checks.html:15
#, fuzzy
#| msgid "Checks"
msgid "Checks listing"
msgstr "Kontroller"

#: weblate/html/check.html:26 weblate/html/check_project.html:27
#: weblate/html/check_subproject.html:31
#, fuzzy
#| msgid "No matching strings found!"
msgid "No matching checks found!"
msgstr "Inga matchande strängar hittades!"

#: weblate/html/check.html:35 weblate/html/check_project.html:36
#: weblate/html/check_subproject.html:40
#, fuzzy
#| msgid "Checks"
msgid "Check details"
msgstr "Kontroller"

#: weblate/html/check_subproject.html:27 weblate/html/dictionary.html:39
#: weblate/html/search.html:21 weblate/html/source-review.html:23
#: weblate/html/translate.html:70 weblate/html/translate.html.py:137
#: weblate/html/translate.html:258 weblate/html/translate.html.py:339
#: weblate/trans/forms.py:502
msgid "Source"
msgstr "Källa"

#: weblate/html/checks.html:30
msgid "Information"
msgstr "Information"

#: weblate/html/checks.html:32
msgid ""
"Customizable quality checks will help you in improving quality of "
"translations."
msgstr ""
<<<<<<< HEAD
=======
"Justerbara kvalitetskontroller hjälper dig förbättra kvaliteten på "
"översättningar."
>>>>>>> 6e9f1723

#: weblate/html/data-root.html:6 weblate/html/index.html:43
#: weblate/html/share.html:30
msgid "Data export"
msgstr "Data-export"

#: weblate/html/data-root.html:12 weblate/html/data.html:13
msgid "You can retrieve various data from Weblate in machine readable format."
msgstr "Du kan hämta diverse data från Weblate i maskinläsbara format."

#: weblate/html/data-root.html:15 weblate/html/data.html:16
msgid "RSS feeds"
msgstr "RSS-flöden"

#: weblate/html/data-root.html:18 weblate/html/data.html:19
msgid ""
"To follow translation progress you can use RSS feeds which include all "
"important changes in translation."
msgstr ""
"För att följa översättningens framsteg kan du använda RSS-flöden som "
"innehåller alla viktiga ändringar i översättningen."

#: weblate/html/data-root.html:19 weblate/html/data.html:20
#, python-format
msgid ""
"More information about exported RSS feeds is available in <a href="
"\"%(rss_docs)s\">the documentation</a>."
msgstr ""
"Mer information om exporterade RSS-flöden finns tillgänglig i <a href="
"\"%(rss_docs)s\">dokumentationen</a>."

#: weblate/html/data-root.html:25 weblate/html/data.html:27
#: weblate/html/data.html.py:58 weblate/html/data.html:84
#: weblate/html/data.html.py:109
msgid "URL"
msgstr "URL"

#: weblate/html/data-root.html:26 weblate/html/data.html:28
#: weblate/html/data.html.py:59 weblate/html/data.html:85
msgid "Link"
msgstr "Länk"

#: weblate/html/data-root.html:31 weblate/html/data.html:34
#: weblate/html/data.html.py:40
msgid "RSS"
msgstr "RSS"

#: weblate/html/data-root.html:36
msgid "Per project data"
msgstr "Data för enskilda projekt"

#: weblate/html/data-root.html:39
msgid ""
"There is more data exported per project, please check following links for "
"more information."
msgstr ""
"Det finns mer data exporterat per projekt, se följande länkar för mer "
"information."

#: weblate/html/data-root.html:49 weblate/html/data.html:73
#, fuzzy
#| msgid "Notification on new comment"
msgid "Notification hooks"
msgstr "Meddelande vid ny kommentar"

#: weblate/html/data-root.html:52 weblate/html/data.html:76
#, python-format
msgid ""
"With notification hooks, Weblate will automatically import changes done by "
"your developers and will allow continuous translation. More information is "
"available in <a href=\"%(hooks_docs)s\">the documentation</a>."
msgstr ""

#: weblate/html/data.html:7
#, fuzzy
#| msgid "Data export"
msgid "data exports"
msgstr "Data-export"

#: weblate/html/data.html:46
msgid ""
"There are also per language RSS feeds available, you can construct them by "
"appending a language code to the above URLs."
msgstr ""
"Det finns också RSS-flöden tillgängliga för varje språk, du kan skapa dem "
"genom att lägga till en språkkod till URL:erna ovan."

#: weblate/html/data.html:51
#, python-format
msgid ""
"Translation statistics for every subproject in JSON format allow you to use "
"these data in other websites or tools. Format of the data is described in <a "
"href=\"%(api_docs)s\">the documentation</a>."
msgstr ""
"Översättningsstatistik för varje underprojekt i JSON-format möjliggör dig "
"att använda detta data in andra webbplatse eller verktyg. Dataformatet "
"beskrivs i <a href=\"%(api_docs)s\">dokumentationen</a>."

#: weblate/html/data.html:66
msgid "Download"
msgstr "Hämta"

#: weblate/html/data.html:91 weblate/html/data.html.py:97
msgid "Hook"
msgstr "Krok"

#: weblate/html/data.html:103
msgid ""
"Weblate also supports direct notification from several code hosting sites:"
msgstr ""

#: weblate/html/data.html:108
#, fuzzy
#| msgid "Hostname"
msgid "Hosting site"
msgstr "Värdnamn"

#: weblate/html/data.html:110 weblate/trans/models/advertisement.py:111
msgid "Note"
msgstr ""

#: weblate/html/data.html:117
msgid "Enable Weblate service hook in repository settings."
msgstr ""

#: weblate/html/dictionaries.html:8 weblate/html/dictionary.html:9
msgid "glossaries"
msgstr "ordlistor"

#: weblate/html/dictionaries.html:15 weblate/html/js/detail.html:11
#: weblate/html/languages.html:15 weblate/html/list-translations.html:7
#: weblate/trans/forms.py:614
msgid "Language"
msgstr "Språk"

#: weblate/html/dictionaries.html:16 weblate/html/translation.html:89
#: weblate/html/translation.html.py:266 weblate/html/translation_info.html:15
msgid "Words"
msgstr "Ord"

#: weblate/html/dictionary.html:16
#, fuzzy
#| msgid "Browse changes"
msgid "Browse"
msgstr "Utforska ändringar"

#: weblate/html/dictionary.html:18 weblate/html/dictionary.html.py:78
msgid "Add new word"
msgstr "Lägg till nytt ord"

#: weblate/html/dictionary.html:21 weblate/html/dictionary.html.py:96
msgid "Import glossary"
msgstr "Importera ordlista"

#: weblate/html/dictionary.html:23 weblate/html/dictionary.html.py:114
msgid "Export glossary"
msgstr "Exportera ordlista"

#: weblate/html/dictionary.html:24 weblate/html/index.html:33
#: weblate/html/language.html:15 weblate/html/last-changes.html:6
#: weblate/html/project.html:17 weblate/html/subproject.html:20
#: weblate/html/translate.html:126 weblate/html/translation.html:23
msgid "History"
msgstr "Historik"

#: weblate/html/dictionary.html:40 weblate/html/last-changes.html:17
#: weblate/html/translate.html:137 weblate/html/translate.html.py:205
#: weblate/html/translate.html:257 weblate/html/translate.html.py:340
#: weblate/trans/forms.py:172 weblate/trans/forms.py:503
msgid "Translation"
msgstr "Översättning"

#: weblate/html/dictionary.html:53 weblate/html/js/detail.html:14
#: weblate/html/js/detail.html.py:23 weblate/html/zen-units.html:17
msgid "Edit"
msgstr "Redigera"

#: weblate/html/dictionary.html:60 weblate/html/translate.html:186
msgid "Delete"
msgstr "Ta bort"

#: weblate/html/dictionary.html:69
msgid "No words found!"
msgstr "Inga ord hittades!"

#: weblate/html/dictionary.html:84
msgid "Add"
msgstr "Lägg till"

#: weblate/html/dictionary.html:103
msgid "Import"
msgstr "Importera"

#: weblate/html/dictionary.html:116
msgid "You can download glossary in following formats:"
msgstr "Du kan hämta ordlistan i följande format:"

#: weblate/html/dictionary.html:119
msgid "Comma separated values (CSV)"
msgstr "Kommaseparerade värden (CSV)"

#: weblate/html/dictionary.html:120
msgid "Gettext (PO)"
msgstr "Gettext (PO)"

#: weblate/html/dictionary.html:121
msgid "TermBase eXchange (TBX)"
msgstr "TermBase eXchange (TBX)"

#: weblate/html/edit_dictionary.html:8
msgid "dictionaries"
msgstr "ordböcker"

#: weblate/html/edit_dictionary.html:18
msgid "Change word"
msgstr "Ändra ord"

#: weblate/html/engage.html:11 weblate/html/engage.html.py:25
#, python-format
msgid "Get involved in %(project)s!"
msgstr "Engagera dig i %(project)s!"

#: weblate/html/engage.html:12
#, python-format
msgid ""
"Get involved in %(project)s, which is currently being translated into "
"%(languages)s languages using Weblate."
msgstr ""
"Engagera dig i %(project)s, vilket nu översätts till %(languages)s språk med "
"Weblate."

#: weblate/html/engage.html:28
msgid "Hi, and thank you for your interest!"
msgstr "Hej, och tack för visat intresse!"

#: weblate/html/engage.html:31
#, python-format
msgid ""
"%(project)s is being translated using <a href=\"%(weblate_url)s\">Weblate</"
"a>, a web tool designed to ease translating for both developers and "
"translators."
msgstr ""
"%(project)s översätts med <a href=\"%(weblate_url)s\">Weblate</a>, ett "
"webbverktyg designat för att underlätta översättning för både utvecklare och "
"översättare."

#: weblate/html/engage.html:38
#, python-format
msgid ""
"If you would like to contribute to translation of %(project)s, you need to "
"<a href=\"%(reg_url)s\">register on this server</a>."
msgstr ""
"Om du vill bidra till översättningen av %(project)s måste du <a href="
"\"%(reg_url)s\">registrera dig på den här servern</a>."

#: weblate/html/engage.html:41
#, python-format
msgid ""
"Once you have activated your account just proceed to the <a href=\"%(url)s"
"\">translation section</a>."
msgstr ""
"Då du aktiverat ditt konto kan du fortsätta till <a href=\"%(url)s"
"\">översättningsavdelningen</a>."

#: weblate/html/footer.html:6
#, python-format
msgid "Powered by <a href=\"%(weblate_url)s\">Weblate %(version)s</a>"
msgstr "Drivs av <a href=\"%(weblate_url)s\">Weblate %(version)s</a>"

#: weblate/html/git-commit-info.html:3
#, python-format
msgid "Commit %(hash)s"
msgstr "Incheckning %(hash)s"

#: weblate/html/git-commit-info.html:4
#, python-format
msgid "Authored by %(author)s on %(date)s"
msgstr "Författad av %(author)s den %(date)s"

#: weblate/html/i18n.html:8
msgid ""
"Hold down \"Control\", or \"Command\" on a Mac, to select more than one."
msgstr ""
"Håll ner \"Control, eller \"Command\" på en Mac, för att markera flera."

#: weblate/html/i18n.html:18
msgid "Acholi"
msgstr ""

#: weblate/html/i18n.html:19
msgid "Afrikaans"
msgstr "Afrikaans"

#: weblate/html/i18n.html:20
msgid "Akan"
msgstr "Akan"

#: weblate/html/i18n.html:21
msgid "Albanian"
msgstr "Albanska"

#: weblate/html/i18n.html:22
msgid "Amharic"
msgstr "Amhariska"

#: weblate/html/i18n.html:23
msgid "Angika"
msgstr ""

#: weblate/html/i18n.html:24
msgid "Arabic"
msgstr "Arabiska"

#: weblate/html/i18n.html:25
msgid "Aragonese"
msgstr "Aragonska"

#: weblate/html/i18n.html:26
msgid "Argentinean Spanish"
msgstr ""

#: weblate/html/i18n.html:27
msgid "Armenian"
msgstr "Armeniska"

#: weblate/html/i18n.html:28
msgid "Assamese"
msgstr ""

#: weblate/html/i18n.html:29
msgid "Asturian"
msgstr "Asturiska"

#: weblate/html/i18n.html:30
msgid "Aymará"
msgstr ""

#: weblate/html/i18n.html:31
msgid "Azerbaijani"
msgstr "Azerbajdzjanska"

#: weblate/html/i18n.html:32
msgid "Basque"
msgstr "Baskiska"

#: weblate/html/i18n.html:33
msgid "Belarusian"
msgstr "Vitryska"

#: weblate/html/i18n.html:34
msgid "Belarusian (latin)"
msgstr "Vitryska (latin)"

#: weblate/html/i18n.html:35
msgid "Bengali"
msgstr "Bengali"

#: weblate/html/i18n.html:36
msgid "Bengali (India)"
msgstr "Bengali (Indien)"

#: weblate/html/i18n.html:37
msgid "Bodo"
msgstr ""

#: weblate/html/i18n.html:38
msgid "Bosnian"
msgstr "Bosniska"

#: weblate/html/i18n.html:39
msgid "Breton"
msgstr "Bretonska"

#: weblate/html/i18n.html:40
msgid "Bulgarian"
msgstr "Bulgariska"

#: weblate/html/i18n.html:41
msgid "Burmese"
msgstr ""

#: weblate/html/i18n.html:42
msgid "Catalan"
msgstr "Katalanska"

#: weblate/html/i18n.html:43
msgid "Central Khmer"
msgstr ""

#: weblate/html/i18n.html:44
msgid "Chhattisgarhi"
msgstr ""

#: weblate/html/i18n.html:45
msgid "Chiga"
msgstr ""

#: weblate/html/i18n.html:46
msgid "Chinese"
msgstr "Kinesiska"

#: weblate/html/i18n.html:47
msgid "Chinese (Hong Kong)"
msgstr "Kinesiska (Hong Kong)"

#: weblate/html/i18n.html:48
msgid "Chinese (China)"
msgstr "Kinesiska (Kina)"

#: weblate/html/i18n.html:49
msgid "Chinese (Taiwan)"
msgstr "Kinesiska (Taiwan)"

#: weblate/html/i18n.html:50
#, fuzzy
#| msgid "Slovenian"
msgid "Colognian"
msgstr "Slovenska"

#: weblate/html/i18n.html:51
msgid "Cornish"
msgstr "Korniska"

#: weblate/html/i18n.html:52
msgid "Croatian"
msgstr "Kroatiska"

#: weblate/html/i18n.html:53
msgid "Czech"
msgstr "Tjeckiska"

#: weblate/html/i18n.html:54
msgid "Danish"
msgstr "Danska"

#: weblate/html/i18n.html:55
msgid "Dogri"
msgstr ""

#: weblate/html/i18n.html:56
msgid "Dutch"
msgstr "Nederländska"

#: weblate/html/i18n.html:57
msgid "Dzongkha"
msgstr "Bhutanesiska (Dzongkha)"

#: weblate/html/i18n.html:58
msgid "English"
msgstr "Engelska"

#: weblate/html/i18n.html:59
msgid "English (South Africa)"
msgstr "Engelska (Sydafrika)"

#: weblate/html/i18n.html:60
msgid "English (United Kingdom)"
msgstr "Engelska (Storbritannien)"

#: weblate/html/i18n.html:61
msgid "English (United States)"
msgstr "Engelska (Förenta Staterna)"

#: weblate/html/i18n.html:62
msgid "Esperanto"
msgstr "Esperanto"

#: weblate/html/i18n.html:63
msgid "Estonian"
msgstr "Estniska"

#: weblate/html/i18n.html:64
msgid "Faroese"
msgstr "Färöiska"

#: weblate/html/i18n.html:65
msgid "Filipino"
msgstr "Filipino"

#: weblate/html/i18n.html:66
msgid "Finnish"
msgstr "Finska"

#: weblate/html/i18n.html:67
msgid "French"
msgstr "Franska"

#: weblate/html/i18n.html:68
msgid "Frisian"
msgstr ""

#: weblate/html/i18n.html:69
msgid "Friulian"
msgstr "Friuliska"

#: weblate/html/i18n.html:70
msgid "Fulah"
msgstr "Fula"

#: weblate/html/i18n.html:71
msgid "Gaelic"
msgstr "Gaeliska"

#: weblate/html/i18n.html:72
msgid "Galician"
msgstr "Galiciska"

#: weblate/html/i18n.html:73
msgid "Georgian"
msgstr "Georgiska"

#: weblate/html/i18n.html:74
msgid "German"
msgstr "Tyska"

#: weblate/html/i18n.html:75
msgid "Greek"
msgstr "Grekiska"

#: weblate/html/i18n.html:76
#, fuzzy
#| msgid "Icelandic"
msgid "Greenlandic"
msgstr "Isländska"

#: weblate/html/i18n.html:77
msgid "Gujarati"
msgstr "Gujarati"

#: weblate/html/i18n.html:78
msgid "Gun"
msgstr ""

#: weblate/html/i18n.html:79
#, fuzzy
#| msgid "Croatian"
msgid "Haitian"
msgstr "Kroatiska"

#: weblate/html/i18n.html:80
msgid "Hausa"
msgstr "Haussa"

#: weblate/html/i18n.html:81
msgid "Hebrew"
msgstr "Hebreiska"

#: weblate/html/i18n.html:82
msgid "Hindi"
msgstr "Hindi"

#: weblate/html/i18n.html:83
msgid "Hungarian"
msgstr "Ungerska"

#: weblate/html/i18n.html:84
msgid "Icelandic"
msgstr "Isländska"

#: weblate/html/i18n.html:85
msgid "Indonesian"
msgstr "Indonesiska"

#: weblate/html/i18n.html:86
msgid "Interlingua"
msgstr "Interlingua"

#: weblate/html/i18n.html:87
msgid "Irish"
msgstr "Iriska"

#: weblate/html/i18n.html:88
msgid "Italian"
msgstr "Italienska"

#: weblate/html/i18n.html:89
msgid "Japanese"
msgstr "Japanska"

#: weblate/html/i18n.html:90
msgid "Javanese"
msgstr "Javanska"

#: weblate/html/i18n.html:91
msgid "Kannada"
msgstr "Kannada"

#: weblate/html/i18n.html:92
msgid "Kashubian"
msgstr "Kasjubianska"

#: weblate/html/i18n.html:93
msgid "Kazakh"
msgstr "Kazakiska"

#: weblate/html/i18n.html:94
msgid "Kirghiz"
msgstr "Kirgiziska"

#: weblate/html/i18n.html:95
msgid "Kinyarwanda"
msgstr ""

#: weblate/html/i18n.html:96
msgid "Klingon"
msgstr "Klingonska"

#: weblate/html/i18n.html:97
msgid "Klingon (pIqaD)"
msgstr "Klingonska (pIqaD)"

#: weblate/html/i18n.html:98
msgid "Korean"
msgstr "Koreanska"

#: weblate/html/i18n.html:99
msgid "Kurdish"
msgstr "Kurdiska"

#: weblate/html/i18n.html:100
msgid "Kurdish Sorani"
msgstr "Kurdiska (Sorani)"

#: weblate/html/i18n.html:101
msgid "Kyrgyz"
msgstr "Kirgiziska"

#: weblate/html/i18n.html:102
msgid "Lao"
msgstr "Laotiska"

#: weblate/html/i18n.html:103
msgid "Latvian"
msgstr "Lettiska"

#: weblate/html/i18n.html:104
msgid "Limburgish"
msgstr "Limburgiska"

#: weblate/html/i18n.html:105
msgid "Lingala"
msgstr "Lingala"

#: weblate/html/i18n.html:106
msgid "Lithuanian"
msgstr "Litauiska"

#: weblate/html/i18n.html:107
msgid "Lojban"
msgstr ""

#: weblate/html/i18n.html:108
msgid "Luxembourgish"
msgstr "Luxemburgiska"

#: weblate/html/i18n.html:109
msgid "Macedonian"
msgstr "Makedonska"

#: weblate/html/i18n.html:110
msgid "Maithili"
msgstr "Maithili"

#: weblate/html/i18n.html:111
msgid "Malagasy"
msgstr "Malagassiska"

#: weblate/html/i18n.html:112
msgid "Malay"
msgstr "Malajiska"

#: weblate/html/i18n.html:113
msgid "Malayalam"
msgstr "Malayalam"

#: weblate/html/i18n.html:114
msgid "Maltese"
msgstr "Maltesiska"

#: weblate/html/i18n.html:115
msgid "Mandinka"
msgstr ""

#: weblate/html/i18n.html:116
msgid "Manipuri"
msgstr ""

#: weblate/html/i18n.html:117
msgid "Maori"
msgstr "Maori"

#: weblate/html/i18n.html:118
msgid "Mapudungun"
msgstr "Mapudungun"

#: weblate/html/i18n.html:119
msgid "Marathi"
msgstr "Marathi"

#: weblate/html/i18n.html:120
msgid "Mongolian"
msgstr "Mongoliska språk"

#: weblate/html/i18n.html:121
msgid "Morisyen"
msgstr ""

#: weblate/html/i18n.html:122
msgid "N'Ko"
msgstr "N'Ko"

#: weblate/html/i18n.html:123
msgid "Nahuatl languages"
msgstr ""

#: weblate/html/i18n.html:124
msgid "Neapolitan"
msgstr "Neapolitansk italienska"

#: weblate/html/i18n.html:125
msgid "Nepali"
msgstr "Nepali"

#: weblate/html/i18n.html:126
msgid "Northern Sami"
msgstr ""

#: weblate/html/i18n.html:127
#, fuzzy
#| msgid "Norwegian Bokmål"
msgid "Norwegian (old code)"
msgstr "Bokmål"

#: weblate/html/i18n.html:128
msgid "Norwegian Bokmål"
msgstr "Bokmål"

#: weblate/html/i18n.html:129
msgid "Norwegian Nynorsk"
msgstr "Nynorska"

#: weblate/html/i18n.html:130
msgid "Occitan"
msgstr "Langue d'oc"

#: weblate/html/i18n.html:131
msgid "Oriya"
msgstr "Oriya"

#: weblate/html/i18n.html:132
msgid "Papiamento"
msgstr "Papiamento"

#: weblate/html/i18n.html:133
msgid "Pedi"
msgstr ""

#: weblate/html/i18n.html:134
msgid "Persian"
msgstr "Persiska"

#: weblate/html/i18n.html:135
msgid "Piemontese"
msgstr "Piemontesiska"

#: weblate/html/i18n.html:136
msgid "Polish"
msgstr "Polska"

#: weblate/html/i18n.html:137
msgid "Portuguese"
msgstr "Portugisiska"

#: weblate/html/i18n.html:138
msgid "Portuguese (Brazil)"
msgstr "Portugisiska (Brasilien)"

#: weblate/html/i18n.html:139
msgid "Portuguese (Portugal)"
msgstr "Portugisiska (Portugal)"

#: weblate/html/i18n.html:140
msgid "Punjabi"
msgstr "Punjabi"

#: weblate/html/i18n.html:141
msgid "Pushto"
msgstr "Pashto"

#: weblate/html/i18n.html:142
msgid "Romanian"
msgstr "Rumänska"

#: weblate/html/i18n.html:143
msgid "Romansh"
msgstr "Rätoromanska"

#: weblate/html/i18n.html:144
msgid "Russian"
msgstr "Ryska"

#: weblate/html/i18n.html:145
msgid "Santali"
msgstr ""

#: weblate/html/i18n.html:146
#, fuzzy
#| msgid "Ukrainian"
msgid "Sardinian"
msgstr "Ukrainska"

#: weblate/html/i18n.html:147
msgid "Scots"
msgstr "Skotska"

#: weblate/html/i18n.html:148
msgid "Serbian"
msgstr "Serbiska"

#: weblate/html/i18n.html:149
msgid "Serbian (cyrillic)"
msgstr "Serbiska (kyrilliska)"

#: weblate/html/i18n.html:150
msgid "Serbian (latin)"
msgstr "Serbiska (latin)"

#: weblate/html/i18n.html:151
msgid "Simplified Chinese"
msgstr "Förenklad kinesiska"

#: weblate/html/i18n.html:152
msgid "Sindhi"
msgstr ""

#: weblate/html/i18n.html:153
msgid "Sinhala"
msgstr "Singalesiska"

#: weblate/html/i18n.html:154
msgid "Slovak"
msgstr "Slovakiska"

#: weblate/html/i18n.html:155
msgid "Slovenian"
msgstr "Slovenska"

#: weblate/html/i18n.html:156
msgid "Somali"
msgstr "Somaliska"

#: weblate/html/i18n.html:157
msgid "Songhai languages"
msgstr ""

#: weblate/html/i18n.html:158
msgid "Sotho"
msgstr "Sotho"

#: weblate/html/i18n.html:159
msgid "Spanish"
msgstr "Spanska"

#: weblate/html/i18n.html:160
msgid "Sundanese"
msgstr "Sundanesiska"

#: weblate/html/i18n.html:161
msgid "Swahili"
msgstr "Swahili"

#: weblate/html/i18n.html:162
msgid "Swedish"
msgstr "Svenska"

#: weblate/html/i18n.html:163
msgid "Tagalog"
msgstr "Tagalog"

#: weblate/html/i18n.html:164
msgid "Tajik"
msgstr "Tadzjikiska"

#: weblate/html/i18n.html:165
msgid "Tamil"
msgstr "Tamil"

#: weblate/html/i18n.html:166
msgid "Tatar"
msgstr "Tatariska"

#: weblate/html/i18n.html:167
msgid "Telugu"
msgstr "Telugu"

#: weblate/html/i18n.html:168
msgid "Thai"
msgstr "Thailändska"

#: weblate/html/i18n.html:169
msgid "Tibetan"
msgstr "Tibetanska"

#: weblate/html/i18n.html:170
msgid "Tigrinya"
msgstr "Tigrinja"

#: weblate/html/i18n.html:171
msgid "Traditional Chinese"
msgstr "Traditionell kinesiska"

#: weblate/html/i18n.html:172
msgid "Turkish"
msgstr "Turkiska"

#: weblate/html/i18n.html:173
msgid "Turkmen"
msgstr "Turkmeniska"

#: weblate/html/i18n.html:174
msgid "Uighur"
msgstr "Uiguriska"

#: weblate/html/i18n.html:175
msgid "Ukrainian"
msgstr "Ukrainska"

#: weblate/html/i18n.html:176
msgid "Urdu"
msgstr "Urdu"

#: weblate/html/i18n.html:177
msgid "Uzbek"
msgstr "Uzbekiska"

#: weblate/html/i18n.html:178
msgid "Uzbek (latin)"
msgstr "Uzbekiska (latin)"

#: weblate/html/i18n.html:179
msgid "Valencian"
msgstr "Valencianska"

#: weblate/html/i18n.html:180
msgid "Venda"
msgstr "Venda"

#: weblate/html/i18n.html:181
msgid "Vietnamese"
msgstr "Vietnamesiska"

#: weblate/html/i18n.html:182
msgid "Walloon"
msgstr "Vallonska"

#: weblate/html/i18n.html:183
msgid "Welsh"
msgstr "Kymriska"

#: weblate/html/i18n.html:184
msgid "West Flemish"
msgstr "Västflamländska"

#: weblate/html/i18n.html:185
msgid "Wolof"
msgstr "Wolof"

#: weblate/html/i18n.html:186
msgid "Yakut"
msgstr "Jakutiska"

#: weblate/html/i18n.html:187
msgid "Yoruba"
msgstr "Yoruba"

#: weblate/html/i18n.html:188
msgid "Zulu"
msgstr "Zulu"

#: weblate/html/index.html:11
#, python-format
msgid "This site runs <a href=\"%(weblate_url)s\">Weblate</a> demo server."
msgstr "Denna sida kör <a href=\"%(weblate_url)s\">Weblate</a>:s demoserver."

#: weblate/html/index.html:13
#, python-format
msgid ""
"This site runs <a href=\"%(weblate_url)s\">Weblate</a> for translating the "
"software projects listed below."
msgstr ""
"Denna sida kör <a href=\"%(weblate_url)s\">Weblate</a> för översättning av "
"mjukvaruprojekten listade nedan."

#: weblate/html/index.html:15
msgid ""
"You need to be logged in for translating, otherwise you can only make "
"suggestions."
msgstr "Du måste logga in för att översätta, annars kan du bara ge förslag."

#: weblate/html/index.html:32 weblate/html/search-form.html:6
#: weblate/html/search-form.html.py:11 weblate/html/search.html:7
#: weblate/html/translate.html:125 weblate/html/translate.html.py:230
#: weblate/html/translate.html:235 weblate/html/translate.html.py:296
#: weblate/html/translation.html:22 weblate/html/translation.html.py:222
#: weblate/html/translation.html:227
msgid "Search"
msgstr "Sök"

#: weblate/html/index.html:34 weblate/html/index.html.py:114
#: weblate/html/language.html:16 weblate/html/language.html.py:40
#: weblate/html/project.html:18 weblate/html/project.html.py:128
#: weblate/html/subproject.html:21 weblate/html/subproject.html.py:119
#: weblate/html/translation.html:24 weblate/html/translation.html.py:329
msgid "Activity"
msgstr "Aktivitet"

#: weblate/html/index.html:38 weblate/html/project.html:21
#: weblate/html/subproject.html:24 weblate/html/translation.html:42
msgid "Tools"
msgstr "Verktyg"

#: weblate/html/index.html:41
msgid "Languages summary"
msgstr "Språköverblick"

#: weblate/html/index.html:42
msgid "Checks overview"
msgstr "Överblick av kontroller"

#: weblate/html/index.html:44 weblate/html/share.html:14
msgid "Widgets"
msgstr "Widgetar"

#: weblate/html/index.html:60
msgid ""
"Choose your languages in the preferences and you will get here overview of "
"translations in them."
msgstr ""

#: weblate/html/index.html:64
#, fuzzy
#| msgid "Share your translation"
msgid "Manage your translations"
msgstr "Dela din översättning"

#: weblate/html/index.html:80 weblate/html/index.html.py:132
#: weblate/html/languages.html:16 weblate/html/list-translations.html:9
#: weblate/html/project.html:64 weblate/html/translation.html:277
msgid "Translated"
msgstr "Översatt"

#: weblate/html/index.html:116 weblate/html/language.html:42
#: weblate/html/project.html:130 weblate/html/project.html.py:141
#: weblate/html/subproject.html:121 weblate/html/subproject.html.py:132
#: weblate/html/translate.html:242 weblate/html/translation.html:187
#: weblate/html/translation.html.py:331 weblate/trans/forms.py:86
msgid "Loading…"
msgstr "Läser in…"

#: weblate/html/index.html:126
msgid "Most active translators"
msgstr "Mest aktiva översättare"

#: weblate/html/index.html:131 weblate/html/index.html.py:155
#: weblate/html/last-changes.html:15
msgid "User"
msgstr "Användare"

#: weblate/html/index.html:150
msgid "Most active suggesters"
msgstr "Mest aktiva med förslag"

#: weblate/html/index.html:156
msgid "Suggested"
msgstr "Föreslog"

#: weblate/html/js/detail.html:49
msgid "User comments"
msgstr "Användarkommentarer"

#: weblate/html/js/git-status.html:8
msgid "Commit pending changes"
msgstr "Verkställ väntande ändringar"

#: weblate/html/js/git-status.html:8
msgid "Commit"
msgstr "Verkställ"

#: weblate/html/js/git-status.html:9
msgid "Pull changes from remote repository"
msgstr "Hämta ändringar från fjärrförrådet"

#: weblate/html/js/git-status.html:9
msgid "Pull"
msgstr "Hämta"

#: weblate/html/js/git-status.html:10
msgid "Push changes to remote repository"
msgstr "Skicka ändringar till fjärrförrådet"

#: weblate/html/js/git-status.html:10
msgid "Push"
msgstr "Skicka"

#: weblate/html/js/git-status.html:12
msgid "Reset all changes in local repository"
msgstr "Återställ alla ändringar i lokalt förråd"

#: weblate/html/js/git-status.html:12
msgid "Reset"
msgstr "Återställ"

#: weblate/html/js/git-status.html:16
msgid "Allow changes in the repository"
msgstr "Tillåt ändringar i förrådet"

#: weblate/html/js/git-status.html:16 weblate/html/translation.html:207
msgid "Unlock"
msgstr "Lås upp"

#: weblate/html/js/git-status.html:18
msgid "Prevent any changes in the repository"
msgstr "Hindra alla ändringar i förrådet"

#: weblate/html/js/git-status.html:18 weblate/html/translation.html:209
msgid "Lock"
msgstr "Lås"

#: weblate/html/js/git-status.html:24
msgid "There are some not committed changes!"
msgstr "Det finns några ändringar som inte verkställts!"

#: weblate/html/js/git-status.html:27
msgid "Remote Git repository needs to be merged!"
msgstr ""

#: weblate/html/js/git-status.html:30
msgid "There are some new commits in local Git repository!"
msgstr "Det finns nya incheckningar i det lokala Git-förrådet!"

#: weblate/html/js/git-status.html:38
msgid "Last remote commit:"
msgstr "Senaste fjärrincheckning:"

#: weblate/html/js/git-status.html:45 weblate/html/mail/merge_failure.html:31
#: weblate/html/mail/merge_failure.txt:13
msgid "Git repository with Weblate translations:"
msgstr "Git-förråd med Weblate-översättningar:"

#: weblate/html/js/git-status.html:57
msgid "Details"
msgstr "Detaljer"

#: weblate/html/language.html:14 weblate/html/project.html:16
#: weblate/html/subproject.html:19 weblate/html/translation.html:21
#, fuzzy
#| msgid "review"
msgid "Overview"
msgstr "granska"

#: weblate/html/language.html:17 weblate/html/language.html.py:49
#: weblate/html/project.html:99
msgid "Glossaries"
msgstr "Ordlistor"

#: weblate/html/language.html:58
msgid "There are no glossaries defined for this language."
msgstr ""

#: weblate/html/last-changes.html:14
msgid "When"
msgstr "När"

#: weblate/html/last-changes.html:32
msgid "Revert to this translation"
msgstr "Återställ till denna översättning"

#: weblate/html/last-changes.html:32
msgid "Revert"
msgstr "Återställ"

#: weblate/html/last-changes.html:38
msgid "No recent activity has been recorded."
msgstr "Ingen aktivitet har noterats den senaste tiden."

#: weblate/html/last-changes.html:40
msgid "No matching activity has been found."
msgstr "Ingen matchande aktivitet hittades."

#: weblate/html/last-changes.html:50
msgid "Browse changes"
msgstr "Utforska ändringar"

#: weblate/html/last-changes.html:53
msgid "Follow using RSS"
msgstr ""

#: weblate/html/legend.html:5 weblate/html/progress.html:5
#, fuzzy
#| msgid "Your translations"
msgid "Good translations"
msgstr "Dina översättningar"

#: weblate/html/legend.html:8 weblate/html/progress.html:11
#, fuzzy
#| msgid "Strings with any failing checks"
msgid "Translations with failing checks"
msgstr "Strängar med kontroller som misslyckats"

#: weblate/html/legend.html:11 weblate/html/progress.html:8
#, fuzzy
#| msgid "Your translations"
msgid "Fuzzy translations"
msgstr "Dina översättningar"

#: weblate/html/list-checks.html:6
#, python-format
msgid "Ignore: %(check)s"
msgstr "Ignorera: %(check)s"

#: weblate/html/list-comments.html:10
#, fuzzy
#| msgid "Translation completed"
msgid "Translation comment"
msgstr "Översättning klar"

#: weblate/html/list-comments.html:12
#, fuzzy
#| msgid "Source string:"
msgid "Source string comment"
msgstr "Källsträng:"

#: weblate/html/list-translations.html:10
msgctxt "Number of translated words"
msgid "Words"
msgstr "Ord"

#: weblate/html/list-translations.html:11
msgctxt "Number of fuzzy strings"
msgid "Fuzzy"
msgstr "Luddiga"

#: weblate/html/list-translations.html:12
msgctxt "Number of failing checks"
msgid "Checks"
msgstr "Kontroller"

#: weblate/html/list-translations.html:13
msgctxt "Number of suggestions"
msgid "Suggestions"
msgstr "Förslag"

#: weblate/html/list-translations.html:24
#, python-format
msgid "%(words)s word to translate!"
msgid_plural "%(words)s words to translate!"
msgstr[0] "%(words)s ord att översätta!"
msgstr[1] "%(words)s ord att översätta!"

#: weblate/html/list-translations.html:27
#, python-format
msgid "There is %(count)s fuzzy string."
msgid_plural "There are %(count)s fuzzy strings."
msgstr[0] "Det finns %(count)s luddig sträng."
msgstr[1] "Det finns %(count)s luddiga strängar."

#: weblate/html/list-translations.html:36
#, python-format
msgid "There is %(count)s failing check."
msgid_plural "There are %(count)s failing checks."
msgstr[0] "Det finns %(count)s kontroll som misslyckats."
msgstr[1] "Det finns %(count)s kontroller som misslyckats."

#: weblate/html/list-translations.html:45
#, python-format
msgid "There is %(count)s suggestion."
msgid_plural "There are %(count)s suggestions."
msgstr[0] "Det finns %(count)s förslag."
msgstr[1] "Det finns %(count)s förslag."

#: weblate/html/list-translations.html:54
#, python-format
msgid "There is %(count)s not translated string."
msgid_plural "There are %(count)s not translated strings."
msgstr[0] "Det finns %(count)s ej översatt sträng."
msgstr[1] "Det finns %(count)s ej översatta strängar."

#: weblate/html/list-translations.html:54 weblate/html/translate.html:51
#: weblate/html/zen.html:21
msgid "Translate"
msgstr "Översätt"

#: weblate/html/mail/activation.html:8 weblate/html/mail/activation.txt:1
#: weblate/html/mail/changed_translation.html:8
#: weblate/html/mail/changed_translation.txt:1
#: weblate/html/mail/merge_failure.html:8
#: weblate/html/mail/merge_failure.txt:1 weblate/html/mail/new_comment.html:8
#: weblate/html/mail/new_comment.txt:1
#: weblate/html/mail/new_contributor.html:8
#: weblate/html/mail/new_contributor.txt:1
#: weblate/html/mail/new_language.html:8 weblate/html/mail/new_language.txt:1
#: weblate/html/mail/new_string.html:8 weblate/html/mail/new_string.txt:1
#: weblate/html/mail/new_suggestion.html:8
#: weblate/html/mail/new_suggestion.txt:1
#: weblate/html/mail/new_translation.html:8
#: weblate/html/mail/new_translation.txt:1
msgid "Hi,"
msgstr "Hej,"

#: weblate/html/mail/activation.html:12 weblate/html/mail/activation.txt:3
#, python-format
msgid ""
"This is an automatic email to help you complete your registration with "
"%(site_title)s."
msgstr ""
"Det här ett automatiskt e-postmeddelande som hjälper dig slutföra din "
"registrering hos %(site_title)s."

#: weblate/html/mail/activation.html:16 weblate/html/mail/activation.txt:5
msgid ""
"Please open the following link in your web browser. If the link is split "
"over several lines, you may need to copy it in the address bar."
msgstr ""
"Var god öppna följande länk i din webbläsare. Om länken är delad över flera "
"rader måste du kanske kopiera den till adressfältet."

#: weblate/html/mail/activation.html:24 weblate/html/mail/activation.txt:9
msgid "If there is a problem with your registration, please contact us:"
msgstr "Kontakta oss om det uppstår problem med din registrering:"

#: weblate/html/mail/activation_subject.txt:1
#, python-format
msgid "Your registration on %(site_title)s"
msgstr "Din registrering på %(site_title)s"

#: weblate/html/mail/base.html:31 weblate/html/mail/signature.txt:2
msgid "Sent by Weblate translation system"
msgstr "Sänt av översättningssystemet Weblate"

#: weblate/html/mail/base.html:33
msgid "Change subscription settings"
msgstr ""

#: weblate/html/mail/changed_translation.html:12
#: weblate/html/mail/changed_translation.txt:3
#, python-format
msgid ""
"there has been a change in translation on %(translation)s at %(site_title)s."
msgstr "en översättning har ändrats i %(translation)s på %(site_title)s."

#: weblate/html/mail/changed_translation.html:19
#: weblate/html/mail/changed_translation.txt:5
#: weblate/html/mail/new_comment.html:18 weblate/html/mail/new_comment.txt:5
#: weblate/html/mail/new_suggestion.html:19
#: weblate/html/mail/new_suggestion.txt:5
#: weblate/html/mail/new_translation.html:19
#: weblate/html/mail/new_translation.txt:5
msgid "Source string:"
msgstr "Källsträng:"

#: weblate/html/mail/changed_translation.html:29
#: weblate/html/mail/changed_translation.txt:9
#: weblate/html/mail/new_translation.html:29
#: weblate/html/mail/new_translation.txt:9
msgid "Translation:"
msgstr "Översättning:"

#: weblate/html/mail/changed_translation.html:39
#: weblate/html/mail/new_suggestion.html:40
msgid "Translation change:"
msgstr "Översättningsändring:"

#: weblate/html/mail/changed_translation.html:49
#: weblate/html/mail/changed_translation.txt:17
#: weblate/html/mail/new_comment.html:39 weblate/html/mail/new_comment.txt:13
#: weblate/html/mail/new_translation.html:39
#: weblate/html/mail/new_translation.txt:15
msgid "You can edit this string at:"
msgstr "Du kan redigera denna sträng på:"

#: weblate/html/mail/changed_translation.txt:13
msgid "Previous translation:"
msgstr "Tidigare översättning:"

#: weblate/html/mail/changed_translation_subject.txt:1
#, python-format
msgid "Changed translation in %(translation)s"
msgstr "Ändrad översättning i %(translation)s"

#: weblate/html/mail/footer.html:4 weblate/html/mail/footer.txt:1
msgid "Translation summary:"
msgstr "Översättningssammanfattning:"

#: weblate/html/mail/footer.html:8 weblate/html/mail/footer.txt:3
msgid "Total strings:"
msgstr "Totalt antal strängar:"

#: weblate/html/mail/footer.html:11 weblate/html/mail/footer.txt:4
msgid "Translated strings:"
msgstr "Översatta strängar:"

#: weblate/html/mail/footer.html:14 weblate/html/mail/footer.txt:5
msgid "Fuzzy strings:"
msgstr "Luddiga strängar:"

#: weblate/html/mail/footer.html:18
#, python-format
msgid ""
"You can translate at <a href=\"%(translation_url)s\">%(translation_url)s</a>"
msgstr ""
"Du kan översätta på <a href=\"%(translation_url)s\">%(translation_url)s</a>"

#: weblate/html/mail/footer.txt:7
#, python-format
msgid "You can translate at %(translation_url)s"
msgstr "Du kan översätta på %(translation_url)s"

#: weblate/html/mail/merge_failure.html:12
#: weblate/html/mail/merge_failure.txt:3
#, python-format
msgid "there has been a merge failure on %(subproject)s at %(site_title)s."
msgstr ""
"det har inträffat ett sammanslagningsfel för %(subproject)s på "
"%(site_title)s."

#: weblate/html/mail/merge_failure.html:16
msgid "Error message"
msgstr "Felmeddelande"

#: weblate/html/mail/merge_failure.html:22
msgid "Repository status"
msgstr "Förrådsstatus"

#: weblate/html/mail/merge_failure.html:37
#: weblate/html/mail/merge_failure.txt:17
msgid "Check our FAQ for information how to resolve this."
msgstr "Se vår FAQ för information hur detta kan lösas."

#: weblate/html/mail/merge_failure.txt:5
msgid "Error message:"
msgstr "Felmeddelande:"

#: weblate/html/mail/merge_failure.txt:9
msgid "Repository status:"
msgstr "Förrådsstatus:"

#: weblate/html/mail/merge_failure_subject.txt:1
#, python-format
msgid "Merge failure in %(subproject)s"
msgstr "Sammanslagningsfel i %(subproject)s"

#: weblate/html/mail/new_comment.html:12 weblate/html/mail/new_comment.txt:3
#, python-format
msgid "there has been a new comment on %(subproject)s at %(site_title)s."
msgstr "det har lagts till en ny kommentar i %(subproject)s på %(site_title)s."

#: weblate/html/mail/new_comment.html:29 weblate/html/mail/new_comment.txt:9
msgid "Comment:"
msgstr "Kommentar:"

#: weblate/html/mail/new_comment_subject.txt:1
#, python-format
msgid "New comment in %(subproject)s"
msgstr "Ny kommentar i %(subproject)s"

#: weblate/html/mail/new_contributor.html:12
#: weblate/html/mail/new_contributor.txt:3
#, python-format
msgid ""
"%(username)s has just made a first contribution on %(translation)s at "
"%(site_title)s."
msgstr ""
"%(username)s har just gjort ett första bidrag i %(translation)s på "
"%(site_title)s."

#: weblate/html/mail/new_contributor_subject.txt:1
#, python-format
msgid "New contributor in %(translation)s"
msgstr "Ny medarbetare i %(translation)s"

#: weblate/html/mail/new_language.html:12 weblate/html/mail/new_language.txt:3
#, python-format
msgid ""
"there has been a request for new language on %(translation)s at "
"%(site_title)s."
msgstr ""
"det har gjorts en förfrågan om ett nytt språk i %(translation)s på "
"%(site_title)s."

#: weblate/html/mail/new_language.html:19 weblate/html/mail/new_language.txt:5
msgid "Requested language:"
msgstr "Efterfrågat språk:"

#: weblate/html/mail/new_language.html:30 weblate/html/mail/new_language.txt:9
msgid "Requesting user:"
msgstr "Efterfrågande användare:"

#: weblate/html/mail/new_language_subject.txt:1
#, python-format
msgid "New language request in %(translation)s"
msgstr "Ny språkförfrågan i %(translation)s"

#: weblate/html/mail/new_string.html:12 weblate/html/mail/new_string.txt:3
#, python-format
msgid ""
"there are new strings to translate on %(translation)s at %(site_title)s."
msgstr ""
"det finns nya strängar att översätta i %(translation)s på %(site_title)s."

#: weblate/html/mail/new_string_subject.txt:1
#, python-format
msgid "New string to translate in %(translation)s"
msgstr "Ny sträng att översätta i %(translation)s"

#: weblate/html/mail/new_suggestion.html:12
#: weblate/html/mail/new_suggestion.txt:3
#, python-format
msgid ""
"there is a new suggestion to evaluate on %(translation)s at %(site_title)s."
msgstr ""
"det finns ett nytt förslag att utvärdera i %(translation)s på %(site_title)s."

#: weblate/html/mail/new_suggestion.html:29
#: weblate/html/mail/new_suggestion.txt:9
msgid "Suggestion:"
msgstr "Förslag:"

#: weblate/html/mail/new_suggestion.html:51
#: weblate/html/mail/new_suggestion.txt:13
msgid "You can review it at:"
msgstr "Du kan granska det på:"

#: weblate/html/mail/new_suggestion_subject.txt:1
#, python-format
msgid "New suggestion in %(translation)s"
msgstr "Nytt förslag i %(translation)s"

#: weblate/html/mail/new_translation.html:12
#: weblate/html/mail/new_translation.txt:3
#, python-format
msgid "there has been a new translation on %(translation)s at %(site_title)s."
msgstr "det har gjorts en ny översättning i %(translation)s på %(site_title)s."

#: weblate/html/mail/new_translation.txt:13
msgid "Previously not translated"
msgstr "Ej tidigare översatt"

#: weblate/html/mail/new_translation_subject.txt:1
#, python-format
msgid "New translation in %(translation)s"
msgstr "Ny översättning i %(translation)s"

#: weblate/html/mail/signature.txt:4
msgid "Change subscription settings:"
msgstr ""

#: weblate/html/mail/signature.txt:5
msgid "More information about Weblate can be found at http://weblate.org/"
msgstr "Mer information om Weblate kan ses på http://weblate.org/"

#: weblate/html/paginator.html:6 weblate/html/translate.html:38
#, python-format
msgid "%(position)s / %(total)s"
msgstr "%(position)s / %(total)s"

#: weblate/html/project.html:24 weblate/html/subproject.html:27
#: weblate/html/translation.html:45
#, fuzzy
#| msgid "Data export"
msgid "Data exports"
msgstr "Data-export"

#: weblate/html/project.html:26 weblate/html/project.html.py:139
#: weblate/html/subproject.html:29 weblate/html/subproject.html.py:130
#: weblate/html/translation.html:48 weblate/html/translation.html.py:185
msgid "Git maintenance"
msgstr ""

#: weblate/html/project.html:28 weblate/html/source-review.html:25
#: weblate/html/translate.html:397 weblate/trans/views/checks.py:65
msgid "Failing checks"
msgstr "Kontroller som misslyckats"

#: weblate/html/project.html:35 weblate/html/subproject.html:37
#: weblate/html/translation.html:58
msgid "Share"
msgstr "Dela"

#: weblate/html/project.html:39 weblate/html/share.html:10
#: weblate/html/subproject.html:41 weblate/html/translation.html:62
msgid "Share on Facebook!"
msgstr "Dela på Facebook!"

#: weblate/html/project.html:40 weblate/html/share.html:11
#: weblate/html/subproject.html:42 weblate/html/translation.html:63
#, python-format
msgid "Translate %(object)s using %%23Weblate at %(share_url)s!"
msgstr "Översätt %(object)s med %%23Weblate på %(share_url)s!"

#: weblate/html/project.html:40 weblate/html/share.html:11
#: weblate/html/subproject.html:42 weblate/html/translation.html:63
msgid "Tweet this translation!"
msgstr "Twittra denna översättning!"

#: weblate/html/project.html:41 weblate/html/subproject.html:43
#: weblate/html/translation.html:64
#, fuzzy
#| msgid "Image widgets"
msgid "Status widgets"
msgstr "Bildwidgetar"

#: weblate/html/project.html:57
#, fuzzy
#| msgid "source"
msgid "Resources"
msgstr "källa"

#: weblate/html/project.html:63 weblate/html/translate.html:205
#, fuzzy
#| msgid "source"
msgid "Resource"
msgstr "källa"

#: weblate/html/project.html:89 weblate/html/source.html:36
#: weblate/html/subproject.html:72 weblate/html/translation.html:115
msgid "Project Information"
msgstr "Projektinformation"

#: weblate/html/project.html:108
msgid "There are currently no glossaries defined for this project."
msgstr ""

#: weblate/html/project.html:112
msgid "Manage all glossaries"
msgstr "Hantera alla ordlistor"

#: weblate/html/project_info.html:9
#, fuzzy
#| msgid "Mailing list for translators:"
msgid "Mailing list for translators"
msgstr "Sändlista för översättare:"

#: weblate/html/project_info.html:16
#, fuzzy
#| msgid "Instructions for translators:"
msgid "Instructions for translators"
msgstr "Instruktioner för översättare:"

#: weblate/html/project_info.html:23 weblate/trans/models/project.py:104
msgid "Translation license"
msgstr "Översättningslicens"

#: weblate/html/search.html:34
msgid "No matching strings found!"
msgstr "Inga matchande strängar hittades!"

#: weblate/html/share.html:7
msgid "Share your translation"
msgstr "Dela din översättning"

#: weblate/html/share.html:27
#, python-format
msgid ""
"You can also promote this translation project using various <a href="
"\"%(widgets_url)s\">other possibilities</a>."
msgstr ""
"Du kan också göra reklam för detta översättningsprojekt med diverse <a href="
"\"%(widgets_url)s\">andra möjligheter</a>."

#: weblate/html/share.html:33
#, python-format
msgid ""
"Various <a href=\"%(data_url)s\">data exports</a> are available in machine "
"readable formats."
msgstr ""
"Diverse <a href=\"%(data_url)s\">data-exporter</a> finns tillgängliga i "
"maskinläsbara format."

#: weblate/html/show-lock.html:6
msgid "This translation is currently locked for updates!"
msgstr "Denna översättning är för tillfället låst för uppdateringar!"

#: weblate/html/source-review.html:10 weblate/html/source.html:8
#, fuzzy
#| msgid "Source string:"
msgid "source strings"
msgstr "Källsträng:"

#: weblate/html/source-review.html:11
msgid "review"
msgstr "granska"

#: weblate/html/source-review.html:24 weblate/trans/forms.py:626
msgid "Priority"
msgstr ""

#: weblate/html/source-review.html:40
msgid "Comment"
msgstr "Kommentar"

#: weblate/html/source-review.html:57
msgid "No matching source strings found!"
msgstr "Inga matchande källsträngar hittades!"

#: weblate/html/source.html:19 weblate/html/translation.html:100
msgid "Strings to check"
msgstr "Strängar att kontrollera"

#: weblate/html/subproject.html:31
msgid "Source strings review"
msgstr "Granskning av källsträngar"

#: weblate/html/subproject.html:58
msgid "Translations"
msgstr "Översättningar"

#: weblate/html/subproject.html:85 weblate/trans/models/changes.py:167
msgid "New translation"
msgstr "Ny översättning"

#: weblate/html/subproject.html:88
#, python-format
msgid ""
"Should your language be missing, please follow <a href=\"%(url)s"
"\">translator instructions</a>."
msgstr ""
"Om ditt språk saknas, var god följ <a href=\"%(url)s"
"\">översättarinstruktionerna</a>."

#: weblate/html/subproject.html:90
#, fuzzy
#| msgid "Please choose language into which you would like to translate."
msgid "Please choose the language into which you would like to translate."
msgstr "Var god välj språket du vill översätta till."

#: weblate/html/subproject.html:95
msgid "Can not find your language in above list?"
msgstr ""

#: weblate/html/subproject.html:98
msgid "Start new translation"
msgstr "Starta ny översättning"

#: weblate/html/subproject_info.html:16 weblate/trans/models/subproject.py:116
msgid "Git branch"
msgstr "Git-gren"

#: weblate/html/subproject_info.html:28
#, fuzzy
#| msgid "Git repository with Weblate translations:"
msgid "Git repository with Weblate translations"
msgstr "Git-förråd med Weblate-översättningar:"

#: weblate/html/trans/change_list.html:7 weblate/trans/views/changes.py:55
msgid "Changes"
msgstr "Ändringar"

#: weblate/html/translate.html:16
msgid "translate"
msgstr "översätt"

#: weblate/html/translate.html:28
msgid "Edit in Zen mode"
msgstr "Redigera i Zen-läge"

#: weblate/html/translate.html:28
msgid "Zen"
msgstr "Zen"

#: weblate/html/translate.html:32
msgid "First"
msgstr "Första"

#: weblate/html/translate.html:33
msgid "Previous"
msgstr "Föregående"

#: weblate/html/translate.html:36
#, fuzzy, python-format
#| msgid "Current filter: %(filter_name)s (%(filter_pos)s / %(filter_count)s)"
msgid "%(filter_name)s (%(filter_pos)s / %(filter_count)s)"
msgstr "Aktuellt filter: %(filter_name)s (%(filter_pos)s / %(filter_count)s)"

#: weblate/html/translate.html:41
msgid "Next"
msgstr "Nästa"

#: weblate/html/translate.html:42
msgid "Last"
msgstr "Sista"

#: weblate/html/translate.html:65
msgid "Source change"
msgstr "Ändring i källa"

#: weblate/html/translate.html:82
#, python-format
msgid ""
"<a href=\"%(login_url)s?next=%(translate_url)s\">Log in</a> for saving "
"translations."
msgstr ""
"<a href=\"%(login_url)s?next=%(translate_url)s\">Logga in</a> för att spara "
"översättningar."

#: weblate/html/translate.html:89
msgid "Suggest"
msgstr "Föreslå"

#: weblate/html/translate.html:91
msgid "No privileges for adding suggestions!"
msgstr "Du har inte behörighet att lägga till förslag!"

#: weblate/html/translate.html:97
msgid "Commit message:"
msgstr "Incheckningsmeddelande:"

#: weblate/html/translate.html:100
msgid "Additional text to include in the commit message."
msgstr "Ytterligare text att inkludera i incheckningsmeddelandet."

#: weblate/html/translate.html:103
msgid ""
"You can leave this empty in most cases as Weblate generates basic commit "
"messages automatically."
msgstr ""

#: weblate/html/translate.html:112
msgid "Messages placed around this one"
msgstr "Meddelanden placerade runt detta"

#: weblate/html/translate.html:112 weblate/html/translate.html.py:133
msgid "Nearby messages"
msgstr "Närliggande meddelanden"

#: weblate/html/translate.html:114 weblate/html/translate.html.py:159
#: weblate/html/translate.html:318
msgid "Suggestions"
msgstr "Förslag"

#: weblate/html/translate.html:117 weblate/html/translate.html.py:201
#: weblate/html/translate.html:321
#, fuzzy
#| msgid "Your translations"
msgid "Other translations"
msgstr "Dina översättningar"

#: weblate/html/translate.html:120 weblate/html/translate.html.py:278
#: weblate/html/translate.html:325 weblate/html/unit-details.html:13
msgid "Comments"
msgstr "Kommentarer"

#: weblate/html/translate.html:123
msgid "Machine translation suggestions"
msgstr "Förslag från maskinöversättning"

#: weblate/html/translate.html:123 weblate/html/translate.html.py:250
msgid "Machine translation"
msgstr "Maskinöversättning"

#: weblate/html/translate.html:126
msgid "List of recent changes done in Weblate"
msgstr "Lista av ändringar nyligt gjorda i Weblate"
<<<<<<< HEAD

#: weblate/html/translate.html:137 weblate/html/translate.html.py:205
msgid "State"
msgstr "Tillstånd"

=======

#: weblate/html/translate.html:137 weblate/html/translate.html.py:205
msgid "State"
msgstr "Tillstånd"

>>>>>>> 6e9f1723
#: weblate/html/translate.html:165
#, python-format
msgid "%(user)s has suggested"
msgstr ""

#: weblate/html/translate.html:167
msgid "Anonymous user has suggested"
msgstr ""

#: weblate/html/translate.html:173
#, fuzzy, python-format
#| msgid ", %(count)s vote"
#| msgid_plural ", %(count)s votes"
msgid "%(count)s vote"
msgid_plural "%(count)s votes"
msgstr[0] ", %(count)s röst"
msgstr[1] ", %(count)s röster"

#: weblate/html/translate.html:178
msgid "+1 vote"
msgstr "+1-röst"

#: weblate/html/translate.html:179
msgid "-1 vote"
msgstr "-1-röst"
<<<<<<< HEAD

#: weblate/html/translate.html:183
msgid "Accept"
msgstr "Godkänn"

#: weblate/html/translate.html:215
msgid "Use this translation for all subprojects"
msgstr "Använd denna översättning för alla underprojekt"

#: weblate/html/translate.html:215
msgid "Use this translation"
msgstr "Använd denna översättning"

=======

#: weblate/html/translate.html:183
msgid "Accept"
msgstr "Godkänn"

#: weblate/html/translate.html:215
msgid "Use this translation for all subprojects"
msgstr "Använd denna översättning för alla underprojekt"

#: weblate/html/translate.html:215
msgid "Use this translation"
msgstr "Använd denna översättning"

>>>>>>> 6e9f1723
#: weblate/html/translate.html:259
msgid "Service"
msgstr "Tjänst"

#: weblate/html/translate.html:290 weblate/trans/forms.py:566
msgid "New comment"
msgstr "Ny kommentar"

#: weblate/html/translate.html:292
#, fuzzy
#| msgid ""
#| "You can share comments about source string for this translation with "
#| "other translators and developers."
msgid ""
"You can share comments about this string with other translators and "
"developers."
msgstr ""
"Du kan dela kommentarer om källsträngen för denna översättning med andra "
"översättare och utvecklare."

#: weblate/html/translate.html:315
#, fuzzy
#| msgid "Strings to check"
msgid "Things to check"
msgstr "Strängar att kontrollera"

#: weblate/html/translate.html:333
msgid "Glossary"
msgstr "Ordlista"

#: weblate/html/translate.html:351
msgid "Copy word to translation"
msgstr "Kopiera ord till översättning"

#: weblate/html/translate.html:351 weblate/trans/forms.py:87
msgid "Copy"
msgstr "Kopiera"

#: weblate/html/translate.html:359
#, fuzzy
#| msgid "No related strings found in dictionary."
msgid "No related strings were found in the glossary."
msgstr "Inga relaterade strängar funna i ordboken."

#: weblate/html/translate.html:363
msgid "Manage glossary"
msgstr "Hantera ordlista"

#: weblate/html/translate.html:368
#, fuzzy
#| msgid "More information"
msgid "Source information"
msgstr "Mer information"

#: weblate/html/translate.html:373
msgid "Context"
msgstr "Sammanhang"

#: weblate/html/translate.html:381
msgid "Flags"
msgstr "Flaggor"

#: weblate/html/translate.html:389
#, fuzzy
#| msgid "Strings to review"
msgid "String priority"
msgstr "Strängar att granska"

#: weblate/html/translation.html:28
msgid "Files"
msgstr "Filer"

#: weblate/html/translation.html:31
#, fuzzy
#| msgid "Optional short summary of license used for translations."
msgid "Download for an offline translation."
msgstr "Valfri kort sammanfattning av licensen som används för översättningar."

#: weblate/html/translation.html:31
msgid "Download source file"
msgstr ""
<<<<<<< HEAD

#: weblate/html/translation.html:33
msgid "Download for using within an application."
msgstr ""

#: weblate/html/translation.html:33
#, fuzzy
#| msgid "Copy word to translation"
msgid "Download compiled translation"
msgstr "Kopiera ord till översättning"

#: weblate/html/translation.html:36
#, fuzzy
#| msgid "Your translations"
msgid "Upload translation"
msgstr "Dina översättningar"

#: weblate/html/translation.html:46 weblate/html/translation.html.py:196
msgid "Locking"
msgstr "Låsning"

#: weblate/html/translation.html:51 weblate/html/translation.html.py:142
#: weblate/trans/models/changes.py:170
msgid "Automatic translation"
msgstr "Automatisk översättning"

#: weblate/html/translation.html:78 weblate/html/widgets.html:60
#: weblate/html/widgets.html.py:68 weblate/html/widgets.html:75
#: weblate/html/widgets.html.py:83
msgid "Translation status"
msgstr "Översättningsstatus"

#: weblate/html/translation.html:83 weblate/html/translation.html.py:265
#: weblate/html/translation_info.html:9
msgid "Strings"
msgstr "Strängar"

#: weblate/html/translation.html:144
#, fuzzy
#| msgid ""
#| "Automatic translation takes existing translations in this project and "
#| "applies it to the current subproject. It can be used to push translations "
#| "to a different branch, to fix inconsistent translations or to translate "
#| "new subproject using translation memory."
msgid ""
"Automatic translation takes existing translations in this project and "
"applies it to the current resource. It can be used to push translations to a "
"different branch, to fix inconsistent translations or to translate new "
"resource using translation memory."
msgstr ""
"Automatisk översättning tar befintliga översättningar i detta projekt och "
"tillämpar dem på det aktuella underprojektet. Detta kan användas för att "
"sprida översättningar till en annan gren, fixa inkonsekventa översättningar "
"eller att översätta nya underprojekt med hjälp av översättningsminnet."

=======

#: weblate/html/translation.html:33
msgid "Download for using within an application."
msgstr ""

#: weblate/html/translation.html:33
#, fuzzy
#| msgid "Copy word to translation"
msgid "Download compiled translation"
msgstr "Kopiera ord till översättning"

#: weblate/html/translation.html:36
#, fuzzy
#| msgid "Your translations"
msgid "Upload translation"
msgstr "Dina översättningar"

#: weblate/html/translation.html:46 weblate/html/translation.html.py:196
msgid "Locking"
msgstr "Låsning"

#: weblate/html/translation.html:51 weblate/html/translation.html.py:142
#: weblate/trans/models/changes.py:170
msgid "Automatic translation"
msgstr "Automatisk översättning"

#: weblate/html/translation.html:78 weblate/html/widgets.html:60
#: weblate/html/widgets.html.py:68 weblate/html/widgets.html:75
#: weblate/html/widgets.html.py:83
msgid "Translation status"
msgstr "Översättningsstatus"

#: weblate/html/translation.html:83 weblate/html/translation.html.py:265
#: weblate/html/translation_info.html:9
msgid "Strings"
msgstr "Strängar"

#: weblate/html/translation.html:144
#, fuzzy
#| msgid ""
#| "Automatic translation takes existing translations in this project and "
#| "applies it to the current subproject. It can be used to push translations "
#| "to a different branch, to fix inconsistent translations or to translate "
#| "new subproject using translation memory."
msgid ""
"Automatic translation takes existing translations in this project and "
"applies it to the current resource. It can be used to push translations to a "
"different branch, to fix inconsistent translations or to translate new "
"resource using translation memory."
msgstr ""
"Automatisk översättning tar befintliga översättningar i detta projekt och "
"tillämpar dem på det aktuella underprojektet. Detta kan användas för att "
"sprida översättningar till en annan gren, fixa inkonsekventa översättningar "
"eller att översätta nya underprojekt med hjälp av översättningsminnet."

>>>>>>> 6e9f1723
#: weblate/html/translation.html:151
msgid "Process"
msgstr "Process"

#: weblate/html/translation.html:162 weblate/html/translation.html.py:175
msgid "Upload"
msgstr "Skicka upp"

#: weblate/html/translation.html:165
msgid ""
"Uploaded file will be merged with current translation. In case you want to "
"overwrite already translated strings, don't forget to enable it."
msgstr ""
"Den skickade filen kommer slås samman med nuvarande översättning. Om du vill "
"skriva över redan översatta filer, kom ihåg att aktivera det valet nedan."

#: weblate/html/translation.html:167
msgid "Uploaded file will be merged with current translation."
msgstr "Den skickade filen kommer slås samman med nuvarande översättning."

#: weblate/html/translation.html:198
msgid "Locking the translation will prevent others to work on translation."
msgstr "Att låsa översättning hindrar andra från att arbeta på översättningen."

#: weblate/html/translation.html:200
msgid "Locked by:"
msgstr "Låst av:"

#: weblate/html/translation.html:201
msgid "Lock expires:"
msgstr "Lås upphör:"

#: weblate/html/translation.html:203
msgid "Translation is currently not locked."
msgstr "Översättning är för tillfället inte låst."

#: weblate/html/translation.html:237
msgid "Review"
msgstr "Granska"

#: weblate/html/translation.html:239
msgid "Review translations touched by other users."
msgstr "Granska översättningar gjorda av andra användare."

#: weblate/html/translation.html:243
msgid "Start review"
msgstr "Påbörja granskning"

#: weblate/html/translation.html:264
msgid "Percent"
msgstr "Procent"

#: weblate/html/translation.html:271
msgid "Total"
msgstr "Totalt"

#: weblate/html/translation.html:283
msgid "Fuzzy"
msgstr "Luddig"

#: weblate/html/translation.html:289
msgid "Failing check"
msgstr "Kontroll som misslyckats"

#: weblate/html/translation.html:305
#, fuzzy
#| msgid "Activity"
msgid "Last activity"
msgstr "Aktivitet"

#: weblate/html/translation.html:310
#, fuzzy
#| msgid "Last name"
msgid "Last change"
msgstr "Efternamn"

#: weblate/html/translation.html:314
#, fuzzy
#| msgid "Last name"
msgid "Last author"
msgstr "Efternamn"

#: weblate/html/unit-details.html:5
#, fuzzy
#| msgid "Source strings in %s"
msgid "Source string location"
msgstr "Källsträngar i %s"

#: weblate/html/unit-details.html:20
#, fuzzy
#| msgid "Source string:"
msgid "Source string age"
msgstr "Källsträng:"

#: weblate/html/user-activity.html:11
msgid "Last login"
msgstr "Senaste inloggning"

#: weblate/html/user-activity.html:15
msgid "Registration date"
msgstr "Registreringsdatum"

#: weblate/html/widgets-root.html:6 weblate/html/widgets.html:7
msgid "widgets"
msgstr "widgetar"

#: weblate/html/widgets-root.html:11 weblate/html/widgets.html:16
msgid "Promoting translation projects"
msgstr "Främja översättningsprojekt"

#: weblate/html/widgets-root.html:14
msgid ""
"Weblate provides various widgets to promote your translation projects. Open "
"one of the project pages below."
msgstr ""
"Weblate erbjuder diverse widgetar för att göra reklam för dina "
"översättningsprojekt. Öppna en av projektsidorna nedan."

#: weblate/html/widgets.html:19
#, python-format
msgid ""
"You can point newcomers to the introduction page at <a href=\"%(engage_url)s"
"\">%(engage_url)s</a>."
msgstr ""
"Du kan hänvisa nykomlingar till introduktionssidan på <a href="
"\"%(engage_url)s\">%(engage_url)s</a>."

#: weblate/html/widgets.html:22
msgid "Promoting specific translations"
msgstr "Gör reklam för specifika översättningar"

#: weblate/html/widgets.html:25
msgid ""
"Besides promoting whole translation project, you can also choose specific "
"language to promote:"
msgstr ""
"Förutom att göra reklam för hela översättningsprojekt kan du också välja ett "
"specifikt språk att främja:"

#: weblate/html/widgets.html:29
msgid "Image widgets"
msgstr "Bildwidgetar"

#: weblate/html/widgets.html:32
msgid ""
"You can use following widgets to promote translation of your project. They "
"can increase visibility of your translation projects and bring new "
"contributors."
msgstr ""
"Du kan använda följande widgetar för att främja översättning av ditt "
"projekt. De kan öka synligheten på dina översättningsprojekt och locka till "
"sig nya medarbetare."

#: weblate/html/widgets.html:36
#, python-format
msgid "Image %(widget)s"
msgstr "Bild %(widget)s"

#: weblate/html/widgets.html:38
msgid "Color variants:"
msgstr "Färgvarianter:"

#: weblate/html/widgets.html:48
msgid "HTML code"
msgstr "HTML-kod"

#: weblate/html/widgets.html:49
msgid "BB code"
msgstr "BB-kod"

#: weblate/html/widgets.html:50
msgid "Markdown code"
msgstr "Markdown-kod"

#: weblate/html/widgets.html:51
msgid "RST code"
msgstr "RST-kod"

#: weblate/html/widgets.html:52
msgid "Textile code"
msgstr "Textile-kod"

#: weblate/html/zen-response.html:7
msgid "Translation has been saved!"
msgstr "Översättningen har sparats!"

#: weblate/html/zen-units.html:17
msgid "Open in full editor"
msgstr ""

#: weblate/html/zen-units.html:29
msgctxt "Message is fuzzy"
msgid "Fuzzy"
msgstr "Luddig"

#: weblate/html/zen-units.html:37 weblate/trans/views/edit.py:523
msgid "You have reached end of translating."
msgstr "Du har nått översättningens slut."

#: weblate/html/zen.html:14
msgid "zen"
msgstr "zen"

#: weblate/html/zen.html:25
#, python-format
msgid "Current filter: %(filter_name)s (%(filter_count)s)"
msgstr "Aktuellt filter: %(filter_name)s (%(filter_count)s)"

#: weblate/lang/data.py:520 weblate/lang/data.py:524 weblate/lang/data.py:530
#: weblate/lang/data.py:538 weblate/lang/data.py:542 weblate/lang/data.py:547
#: weblate/lang/data.py:553 weblate/lang/data.py:559 weblate/lang/data.py:564
#: weblate/lang/data.py:570 weblate/lang/data.py:582
msgctxt "Plural form description"
msgid "One"
msgstr "En"

#: weblate/lang/data.py:521 weblate/lang/data.py:526 weblate/lang/data.py:534
#: weblate/lang/data.py:539 weblate/lang/data.py:544 weblate/lang/data.py:550
#: weblate/lang/data.py:556 weblate/lang/data.py:560 weblate/lang/data.py:567
#: weblate/lang/data.py:574 weblate/lang/data.py:578 weblate/lang/data.py:586
msgctxt "Plural form description"
msgid "Other"
msgstr "Övriga"

#: weblate/lang/data.py:525 weblate/lang/data.py:532 weblate/lang/data.py:555
#: weblate/lang/data.py:565 weblate/lang/data.py:572 weblate/lang/data.py:584
msgctxt "Plural form description"
msgid "Few"
msgstr "Några få"

#: weblate/lang/data.py:529 weblate/lang/data.py:537 weblate/lang/data.py:561
#: weblate/lang/data.py:581
msgctxt "Plural form description"
msgid "Zero"
msgstr "Noll"

#: weblate/lang/data.py:531 weblate/lang/data.py:543 weblate/lang/data.py:548
#: weblate/lang/data.py:554 weblate/lang/data.py:571 weblate/lang/data.py:577
#: weblate/lang/data.py:583
msgctxt "Plural form description"
msgid "Two"
msgstr "Två"

#: weblate/lang/data.py:533 weblate/lang/data.py:566 weblate/lang/data.py:573
#: weblate/lang/data.py:585
msgctxt "Plural form description"
msgid "Many"
msgstr "Många"

#: weblate/lang/data.py:549
msgctxt "Plural form description"
msgid "Three"
msgstr "Tre"

#: weblate/lang/models.py:368
msgid "Singular"
msgstr "Singular"

#: weblate/lang/models.py:370
msgid "Plural"
msgstr "Plural"

#: weblate/lang/models.py:371
#, python-format
msgid "Plural form %d"
msgstr "Pluralform %d"

#: weblate/trans/admin_views.py:70
msgid "Debug mode"
msgstr "Felsökningsläge"

#: weblate/trans/admin_views.py:76
msgid "Site domain"
msgstr ""

#: weblate/trans/admin_views.py:82
msgid "Database backend"
msgstr ""

#: weblate/trans/admin_views.py:88
msgid "Site administrator"
msgstr ""

#. Translators: Indexing is postponed to cron job
#: weblate/trans/admin_views.py:95
msgid "Indexing offloading"
msgstr "Avlastning av indexering"

#: weblate/trans/admin_views.py:111
msgid "Django caching"
msgstr ""

#: weblate/trans/admin_views.py:117
#, fuzzy
#| msgid "Avatar"
msgid "Avatar caching"
msgstr "Avatar"

#: weblate/trans/admin_views.py:128
msgid "Email addresses"
msgstr "E-postadresser"

#: weblate/trans/admin_views.py:137
msgid "Federated avatar support"
msgstr ""

#: weblate/trans/admin_views.py:143
msgid "PyICU library"
msgstr "PyICU-bibliotek"

#: weblate/trans/admin_views.py:149
msgid "Secret key"
msgstr "Hemlig nyckel"

#: weblate/trans/admin_views.py:156
msgid "Allowed hosts"
msgstr "Tillåtna värdar"

#: weblate/trans/admin_views.py:163
msgid "Home directory"
msgstr "Hemkatalog"

#: weblate/trans/admin_views.py:170
msgid "Cached template loader"
msgstr ""

#: weblate/trans/admin_views.py:178
msgid "Admin static files"
msgstr ""

#. Translators: placeholder SSH hashed hostname
#: weblate/trans/admin_views.py:205
msgid "[hostname hashed]"
msgstr ""

#: weblate/trans/admin_views.py:266
msgid "Created new SSH key."
msgstr "Skapade ny SSH-nyckel."

#: weblate/trans/admin_views.py:270
#, python-format
msgid "Failed to generate key: %s"
msgstr "Misslyckades med att skapa nyckel: %s"

#: weblate/trans/admin_views.py:282
msgid "Invalid host name given!"
msgstr "Ogiltigt värdnamn angivet!"

#: weblate/trans/admin_views.py:304
#, python-format
msgid ""
"Added host key for %(host)s with fingerprint %(fingerprint)s (%(keytype)s), "
"please verify that it is correct."
msgstr ""
"La till värdnyckel för %(host)s med fingeravtryck %(fingerprint)s "
"(%(keytype)s), bekräfta att detta stämmer."

#: weblate/trans/admin_views.py:319
#, python-format
msgid "Failed to get host key: %s"
msgstr "Kunde inte erhålla värdens nyckel: %s"

#: weblate/trans/admin_views.py:344
msgid "Can not write to home directory, please check documentation."
msgstr ""

#: weblate/trans/autofixes/chars.py:30 weblate/trans/checks/chars.py:310
msgid "Trailing ellipsis"
msgstr "Avslutande ellips"

#: weblate/trans/autofixes/chars.py:43 weblate/trans/checks/chars.py:339
msgid "Zero-width space"
msgstr ""

#: weblate/trans/autofixes/whitespace.py:31
msgid "Trailing and leading whitespace"
msgstr "Avslutande och inledande mellanslag"

#: weblate/trans/checks/chars.py:30
msgid "Starting newline"
msgstr "Inledande radbryt"

#: weblate/trans/checks/chars.py:31
msgid "Source and translation do not both start with a newline"
msgstr "Källa och översättning börjar inte båda med radbryt"

#: weblate/trans/checks/chars.py:43
msgid "Trailing newline"
msgstr "Avslutande radbryt"

#: weblate/trans/checks/chars.py:44
msgid "Source and translation do not both end with a newline"
msgstr "Källa och översättning slutar inte båda med radbryt"

#: weblate/trans/checks/chars.py:56
msgid "Starting spaces"
msgstr "Inledande mellanslag"

#: weblate/trans/checks/chars.py:58
msgid "Source and translation do not both start with same number of spaces"
msgstr "Källa och översättning börjar inte med samma antal mellanslag"

#: weblate/trans/checks/chars.py:87
msgid "Trailing space"
msgstr "Avslutande mellanslag"

#: weblate/trans/checks/chars.py:88
msgid "Source and translation do not both end with a space"
msgstr "Källa och översättning slutar inte båda med ett mellanslag"

#: weblate/trans/checks/chars.py:121
msgid "Trailing stop"
msgstr "Avslutande punkt"

#: weblate/trans/checks/chars.py:122
msgid "Source and translation do not both end with a full stop"
msgstr "Källa och översättning slutar inte båda med punkt"

#: weblate/trans/checks/chars.py:160
msgid "Trailing colon"
msgstr "Avslutande kolon"

#: weblate/trans/checks/chars.py:162
msgid ""
"Source and translation do not both end with a colon or colon is not "
"correctly spaced"
msgstr ""
"Källa och översättning slutar inte båda med ett kolon eller så har kolonet "
"inkorrekta mellanslag"

#: weblate/trans/checks/chars.py:218
msgid "Trailing question"
msgstr "Avslutande frågetecken"

#: weblate/trans/checks/chars.py:220
msgid ""
"Source and translation do not both end with a question mark or it is not "
"correctly spaced"
msgstr ""
"Källa och översättning slutar inte båda med ett frågetecken eller så har det "
"inkorrekta mellanslag"

#: weblate/trans/checks/chars.py:270
msgid "Trailing exclamation"
msgstr "Avslutande utropstecken"

#: weblate/trans/checks/chars.py:272
msgid ""
"Source and translation do not both end with an exclamation mark or it is not "
"correctly spaced"
msgstr ""
"Källa och översättning slutar inte båda med ett utropstecken eller så har "
"det inkorrekta mellanslag"

#: weblate/trans/checks/chars.py:311
msgid "Source and translation do not both end with an ellipsis"
msgstr "Källa och översättning slutar inte båda med en ellips"

#: weblate/trans/checks/chars.py:329
msgid "Mismatched \\n"
msgstr "Omatchade \\n"

#: weblate/trans/checks/chars.py:330
msgid "Number of \\n in translation does not match source"
msgstr "Antalet \\n i översättningen överensstämmer inte med källan"

#: weblate/trans/checks/chars.py:340
msgid "Translation contains extra zero-width space character"
msgstr ""

#: weblate/trans/checks/consistency.py:30
msgid "Missing plurals"
msgstr "Saknade pluralformer"

#: weblate/trans/checks/consistency.py:31
msgid "Some plural forms are not translated"
msgstr "Några pluralformer är inte översatta"

#: weblate/trans/checks/consistency.py:56
msgid "Inconsistent"
msgstr "Inkonsekvent"

#: weblate/trans/checks/consistency.py:58
msgid "This message has more than one translation in this project"
msgstr "Detta meddelande har mer än en översättning i detta projekt"

#: weblate/trans/checks/format.py:226
msgid "Python format"
msgstr "Python-format"

#: weblate/trans/checks/format.py:227 weblate/trans/checks/format.py:241
#: weblate/trans/checks/format.py:255 weblate/trans/checks/format.py:269
msgid "Format string does not match source"
msgstr "Formatsträngen matchar inte källan"

#: weblate/trans/checks/format.py:240
msgid "PHP format"
msgstr "PHP-format"

#: weblate/trans/checks/format.py:254
msgid "C format"
msgstr "C-format"

#: weblate/trans/checks/format.py:268
#, fuzzy
#| msgid "Python format"
msgid "Python brace format"
msgstr "Python-format"

#: weblate/trans/checks/markup.py:47
msgid "Mismatched BBcode"
msgstr "BB-kod matchar ej"

#: weblate/trans/checks/markup.py:48
msgid "BBcode in translation does not match source"
msgstr "BB-kod i översättningen matchar inte källan"

#: weblate/trans/checks/markup.py:77
msgid "XML tags mismatch"
msgstr "XML-taggar matchar ej"

#: weblate/trans/checks/markup.py:78
msgid "XML tags in translation do not match source"
msgstr "XML-taggarna i översättningen matchar ej källan"

#: weblate/trans/checks/same.py:909
msgid "Not translated"
msgstr "Inte översatt"

#: weblate/trans/checks/same.py:910
msgid "Source and translated strings are same"
msgstr "Strängar för källa och översättning är samma"

#: weblate/trans/checks/source.py:35
msgid "Optional plural"
msgstr "Valfri plural"

#: weblate/trans/checks/source.py:37
msgid "The string is optionally used as plural, but not using plural forms"
msgstr ""
"Strängen kan väljas användas som plural, men använder inte pluralformer"

#: weblate/trans/checks/source.py:52
msgid "Ellipsis"
msgstr "Ellips"

#: weblate/trans/checks/source.py:54
msgid "The string uses three dots (...) instead of an ellipsis character (…)"
msgstr "Strängen använder tre punkter (...) istället för ellipstecknet (…)"

#: weblate/trans/checks/source.py:68
msgid "Multiple failing checks"
msgstr "Flera kontroller som misslyckats"

#: weblate/trans/checks/source.py:70
msgid "The translations in several languages have failing checks"
msgstr "Översättningarna i flera språk har kontroller som misslyckats"

#: weblate/trans/feeds.py:42 weblate/trans/feeds.py:80
#, python-format
msgid "Recent changes in %s"
msgstr "Senaste ändringar i %s"

#: weblate/trans/feeds.py:45 weblate/trans/feeds.py:83
#, python-format
msgid "All recent changes made using Weblate in %s."
msgstr "Alla de senaste ändringarna gjorda med Weblate i %s."

#: weblate/trans/formats.py:631
msgid "Automatic detection"
msgstr "Automatisk igenkänning"

#: weblate/trans/formats.py:648
msgid "Gettext PO file"
msgstr "Gettext po-fil"

#: weblate/trans/formats.py:738
msgid "Gettext PO file (monolingual)"
msgstr "Gettext po-fil (enspråkig)"

#: weblate/trans/formats.py:746
msgid "Qt Linguist Translation File"
msgstr "Qt Linguist-översättningsfil"

#: weblate/trans/formats.py:753
msgid "XLIFF Translation File"
msgstr "XLIFF-översättningsfil"

#: weblate/trans/formats.py:760
msgid "OS X Strings"
msgstr ""

#: weblate/trans/formats.py:767
msgid "OS X Strings (UTF-8)"
msgstr ""

#: weblate/trans/formats.py:774
msgid "Java Properties"
msgstr ""

#: weblate/trans/formats.py:791
msgid "Java Properties (UTF-8)"
msgstr ""

#: weblate/trans/formats.py:799
msgid "PHP strings"
msgstr "PHP-strängar"

#: weblate/trans/formats.py:806
msgid "Android String Resource"
msgstr ""

#: weblate/trans/formats.py:839
msgid "JSON file"
msgstr ""

#: weblate/trans/forms.py:55
<<<<<<< HEAD
#, fuzzy
=======
>>>>>>> 6e9f1723
#| msgid "Insert tab character"
msgid "Insert tab character"
msgstr "Infoga tabulatortecken"

#: weblate/trans/forms.py:56
<<<<<<< HEAD
#, fuzzy
=======
>>>>>>> 6e9f1723
#| msgid "Insert new line"
msgid "Insert new line"
msgstr "Infoga ny rad"

#: weblate/trans/forms.py:57
<<<<<<< HEAD
#, fuzzy
=======
>>>>>>> 6e9f1723
#| msgid "Insert horizontal ellipsis"
msgid "Insert horizontal ellipsis"
msgstr "Infoga horisontell ellips"

#: weblate/trans/forms.py:85
#, fuzzy
#| msgid "New source string"
msgid "Fill in with source string"
msgstr "Ny källsträng"

#: weblate/trans/forms.py:98
#, fuzzy, python-brace-format
#| msgid "Insert tab character"
msgid "Insert character {0}"
msgstr "Infoga tabulatortecken"

#: weblate/trans/forms.py:117 weblate/trans/forms.py:125
msgid "Toggle text direction"
msgstr "Ändra textriktning"

#: weblate/trans/forms.py:189
msgid ""
"This equation identifies which plural form will be used based on given count "
"(n)."
msgstr ""
"Den här ekvationen identifierar vilken pluralform som ska användas beroende "
"på givet antal (n)."

#: weblate/trans/forms.py:192
msgid "Plural equation"
msgstr "Pluralekvation"

#: weblate/trans/forms.py:264
msgid "Message you wanted to translate is no longer available!"
msgstr "Meddelandet du ville översätta är ej längre tillgängligt!"

#: weblate/trans/forms.py:276
msgctxt "Checkbox for marking translation fuzzy"
msgid "Fuzzy"
msgstr "Luddig"

#: weblate/trans/forms.py:319 weblate/trans/forms.py:511
msgid "File"
msgstr "Fil"

#: weblate/trans/forms.py:321 weblate/trans/forms.py:518
msgid "Merge method"
msgstr "Sammanslagningsmetod"

#: weblate/trans/forms.py:323
msgid "Add as translation"
msgstr "Lägg till som översättning"

#: weblate/trans/forms.py:324
msgid "Add as a suggestion"
msgstr "Lägg till som förslag"

#: weblate/trans/forms.py:325
msgid "Add as fuzzy translation"
msgstr "Lägg till som luddig översättning"

#: weblate/trans/forms.py:330
msgid "Merge file header"
msgstr ""

#: weblate/trans/forms.py:331
msgid "Merges content of file header into the translation."
msgstr ""

#: weblate/trans/forms.py:342
msgid "Overwrite existing translations"
msgstr "Skriv över existerande översättningar"

#: weblate/trans/forms.py:352
msgid "Author name"
msgstr "Författarens namn"

#: weblate/trans/forms.py:354 weblate/trans/forms.py:359
msgid "Keep empty for using currently logged in user."
msgstr "Lämna tom för att använda nu inloggad användare."

#: weblate/trans/forms.py:357
msgid "Author email"
msgstr "Författarens e-post"

#: weblate/trans/forms.py:381
msgid "Query"
msgstr "Sökning"

#: weblate/trans/forms.py:385
msgid "Search type"
msgstr "Sökningstyp"

#: weblate/trans/forms.py:388
msgid "Fulltext"
msgstr "Fulltext"

#: weblate/trans/forms.py:389
msgid "Exact match"
msgstr "Exakt matchning"

#: weblate/trans/forms.py:390
msgid "Substring"
msgstr "Delsträng"

#: weblate/trans/forms.py:395
msgid "Search in source strings"
msgstr "Sök i källsträngar"

#: weblate/trans/forms.py:400
msgid "Search in target strings"
msgstr "Sök i målsträngar"

#: weblate/trans/forms.py:405
msgid "Search in context strings"
msgstr "Sök i sammanhangssträngar"

#: weblate/trans/forms.py:466
msgid "Overwrite strings"
msgstr "Skriv över strängar"

#: weblate/trans/forms.py:471
msgid "Replace inconsistent"
msgstr "Ersätt inkonsekvent"

#: weblate/trans/forms.py:476
msgid "Subproject to use"
msgstr "Underprojekt att använda"

#: weblate/trans/forms.py:495
msgid "All subprojects"
msgstr "Alla underprojekt"

#: weblate/trans/forms.py:513
msgid ""
"You can upload any format which is understood by Translate Toolkit "
"(including TBX, CSV or Gettext PO files)."
msgstr ""
"Du kan ladda upp alla format som stöds av Translate Toolkit (exempelvis "
"tbx-, csv- eller po-filer)."

#: weblate/trans/forms.py:520
msgid "Keep current"
msgstr "Behåll nuvarande"

#: weblate/trans/forms.py:521
msgid "Overwrite existing"
msgstr "Skriv över existerande"

#: weblate/trans/forms.py:522
msgid "Add as other translation"
msgstr "Lägg till som annan översättning"

#: weblate/trans/forms.py:533
msgid "Starting date"
msgstr "Startdatum"

#: weblate/trans/forms.py:552
msgctxt "Select starting letter in glossary"
msgid "Any"
msgstr "Alla"

#: weblate/trans/forms.py:554
msgid "Starting letter"
msgstr "Startbokstav"

#: weblate/trans/forms.py:569
msgid "Scope"
msgstr ""

#: weblate/trans/forms.py:571
msgid ""
"Is your comment specific to this translation or generic for all of them?"
msgstr ""

#: weblate/trans/forms.py:577
msgid "Source string comment, suggestions to change this string"
msgstr ""

#: weblate/trans/forms.py:581
#, fuzzy
#| msgid ""
#| "You can share comments about this translation with other translators."
msgid "Translation comment, discussions with other translators"
msgstr "Du kan dela kommentarer om denna översättning med andra översättare."

#: weblate/trans/forms.py:594
msgid "Whole project"
msgstr "Hela projektet"

#: weblate/trans/forms.py:629
msgid "Strings with higher priority are offered first to translators."
msgstr ""

#: weblate/trans/models/advertisement.py:33
#, python-brace-format
msgid "Donate to Weblate at {0}"
msgstr "Donera till Weblate på {0}"

#: weblate/trans/models/advertisement.py:34
#, python-brace-format
msgid "Support Weblate at {0}"
msgstr "Stöd Weblate på {0}"

#: weblate/trans/models/advertisement.py:38
msgid "Support Weblate using GitTip"
msgstr "Stöd Weblate med GitTip"

#: weblate/trans/models/advertisement.py:90
msgid "Mail footer (text)"
msgstr ""

#: weblate/trans/models/advertisement.py:91
msgid "Mail footer (HTML)"
msgstr ""

#: weblate/trans/models/advertisement.py:96
msgid "Placement"
msgstr "Placering"

#: weblate/trans/models/advertisement.py:99
msgid "Start date"
msgstr "Startdatum"

#: weblate/trans/models/advertisement.py:102
msgid "End date"
msgstr "Slutdatum"

#: weblate/trans/models/advertisement.py:105
msgid "Text"
msgstr "Text"

#: weblate/trans/models/advertisement.py:107
msgid "Depending on placement, HTML can be allowed."
msgstr "Beroende på placering kan HTML tillåtas."

#: weblate/trans/models/advertisement.py:113
msgid "Free form note for your notes, not used within Weblate."
msgstr ""

#: weblate/trans/models/changes.py:164
msgid "Resource update"
msgstr "Resursuppdatering"

#: weblate/trans/models/changes.py:165
msgid "Translation completed"
msgstr "Översättning klar"

#: weblate/trans/models/changes.py:166
msgid "Translation changed"
msgstr "Översättning ändrad"

#: weblate/trans/models/changes.py:168
msgid "Comment added"
msgstr "Kommentar tillagd"

#: weblate/trans/models/changes.py:169
msgid "Suggestion added"
msgstr "Förslag tillagt"

#: weblate/trans/models/changes.py:171
msgid "Suggestion accepted"
msgstr "Förslag accepterat"

#: weblate/trans/models/changes.py:172
msgid "Translation reverted"
msgstr "Översättning återställd"

#: weblate/trans/models/changes.py:173
msgid "Translation uploaded"
msgstr "Översättning skickad"

#: weblate/trans/models/changes.py:174
msgid "Glossary added"
msgstr "Ordlista tillagd"

#: weblate/trans/models/changes.py:175
msgid "Glossary updated"
msgstr "Ordlista uppdaterad"

#: weblate/trans/models/changes.py:176
msgid "Glossary uploaded"
msgstr "Ordlista skickad"

#: weblate/trans/models/changes.py:177
msgid "New source string"
msgstr "Ny källsträng"

#: weblate/trans/models/changes.py:199
#, python-format
msgid "%(action)s at %(time)s on %(translation)s by %(user)s"
msgstr "%(action)s vid %(time)s i %(translation)s av %(user)s"

#: weblate/trans/models/project.py:45
msgid "Use contact form"
msgstr "Använd kontaktformulär"

#: weblate/trans/models/project.py:46
msgid "Point to translation instructions URL"
msgstr "Peka på URL för översättningsinstruktioner"

#: weblate/trans/models/project.py:47
msgid "Automatically add language file"
msgstr "Lägg till språkfil automatiskt"

#: weblate/trans/models/project.py:48
msgid "No adding of language"
msgstr "Ingen tilläggning av språk"

#: weblate/trans/models/project.py:51
msgid "Merge"
msgstr ""

#: weblate/trans/models/project.py:52
msgid "Rebase"
msgstr ""

#: weblate/trans/models/project.py:82 weblate/trans/models/subproject.py:63
msgid "Name to display"
msgstr "Namn att visa"

#: weblate/trans/models/project.py:85 weblate/trans/models/subproject.py:66
msgid "URL slug"
msgstr ""

#: weblate/trans/models/project.py:87 weblate/trans/models/subproject.py:68
msgid "Name used in URLs and file names."
msgstr "Namn använt i URL:er och filnamn."

#: weblate/trans/models/project.py:91
msgid "Main website of translated project."
msgstr "Huvudsaklig webbsida för översatt projekt."

#: weblate/trans/models/project.py:94
msgid "Mailing list"
msgstr "Sändlista"

#: weblate/trans/models/project.py:96
msgid "Mailing list for translators."
msgstr "Sändlista för översättare."

#: weblate/trans/models/project.py:99
msgid "Translation instructions"
msgstr "Översättningsinstruktioner"

#: weblate/trans/models/project.py:101
msgid "URL with instructions for translators."
msgstr "URL med instruktioner för översättare."

#: weblate/trans/models/project.py:108
msgid "Optional short summary of license used for translations."
msgstr "Valfri kort sammanfattning av licensen som används för översättningar."

#: weblate/trans/models/project.py:112
msgid "License URL"
msgstr "Licens-URL"

#: weblate/trans/models/project.py:114
msgid "Optional URL with license details."
msgstr "URL med licensdetaljer (valfritt)."

#: weblate/trans/models/project.py:117
msgid "New language"
msgstr "Nytt språk"

#: weblate/trans/models/project.py:122
msgid "How to handle requests for creating new languages."
msgstr "Hur förfrågningar om att skapa nya språk hanteras."

#: weblate/trans/models/project.py:126
msgid "Merge style"
msgstr "Sammanslagningsstil"

#: weblate/trans/models/project.py:131
msgid ""
"Define whether Weblate should merge upstream repository or rebase changes "
"onto it."
msgstr ""

#: weblate/trans/models/project.py:138
msgid "Commit message"
msgstr "Incheckningsmeddelande"

#: weblate/trans/models/project.py:140
msgid ""
"You can use format strings for various information, please check "
"documentation for more details."
msgstr ""
"Du kan använda formatsträngar för diverse information, se dokumentationen "
"för mer detaljer."

#: weblate/trans/models/project.py:147
msgid "Committer name"
msgstr "Namn på incheckare"

#: weblate/trans/models/project.py:152
msgid "Committer email"
msgstr "Incheckares e-postadress"

#: weblate/trans/models/project.py:157
msgid "Push on commit"
msgstr "Skicka vid incheckning"

#: weblate/trans/models/project.py:160
msgid "Whether the repository should be pushed upstream on every commit."
msgstr "Huruvida arkivet ska skickas uppströms vid varje incheckning."

#: weblate/trans/models/project.py:165
#, fuzzy
#| msgid "Translations made"
msgid "Set Translation-Team header"
msgstr "Översättningar"

#: weblate/trans/models/project.py:168
msgid ""
"Whether the Translation-Team in file headers should be updated by Weblate."
msgstr ""

#: weblate/trans/models/project.py:174
msgid "Enable ACL"
msgstr "Aktivera ACL"

#: weblate/trans/models/project.py:177
msgid ""
"Whether to enable ACL for this project, please check documentation before "
"enabling this."
msgstr ""
"Om ACL ska aktiveras för detta projekt eller inte. Läs dokumentationen innan "
"du aktiverar detta."

#: weblate/trans/models/project.py:216
#, python-format
msgid "You are not allowed to access project %s."
msgstr "Du har inte åtkomstbehörighet för projektet %s."

#: weblate/trans/models/project.py:223
msgid ""
"Please either fill in instructions URL or use different option for adding "
"new language."
msgstr ""
"Fyll antingen i instruktions-URL eller använd ett annat val för att lägga "
"till ett nytt språk."

#: weblate/trans/models/project.py:229
msgid "License URL can not be used without license summary."
msgstr "Licens-URL kan inte användas utan en licenssammanfattning."

#: weblate/trans/models/project.py:235
#, python-format
msgid "Could not create project directory: %s"
msgstr "Kunde inte skapa projektmapp: %s"

#: weblate/trans/models/source.py:25
msgid "Very high"
msgstr ""

#: weblate/trans/models/source.py:26
msgid "High"
msgstr ""

#: weblate/trans/models/source.py:27
msgid "Medium"
msgstr ""

#: weblate/trans/models/source.py:28
#, fuzzy
#| msgid "Lao"
msgid "Low"
msgstr "Laotiska"

#: weblate/trans/models/source.py:29
msgid "Very low"
msgstr ""

#: weblate/trans/models/subproject.py:61
#, fuzzy
#| msgid "Resource update"
msgid "Resource name"
msgstr "Resursuppdatering"

#: weblate/trans/models/subproject.py:83
msgid "Git push URL"
msgstr ""

#: weblate/trans/models/subproject.py:86
msgid "URL of push Git repository, pushing is disabled if empty."
msgstr ""

#: weblate/trans/models/subproject.py:91
msgid "Repository browser"
msgstr "Förrådsutforskare"

#: weblate/trans/models/subproject.py:93
#, python-format
msgid ""
"Link to repository browser, use %(branch)s for branch, %(file)s and %(line)s "
"as filename and line placeholders."
msgstr ""

#: weblate/trans/models/subproject.py:100
msgid "Exported Git URL"
msgstr ""

#: weblate/trans/models/subproject.py:103
msgid "URL of Git repository where users can fetch changes from Weblate"
msgstr "URL till Git-förråd där användare kan hämta ändringar från Weblate"

#: weblate/trans/models/subproject.py:108
msgid "Source string bug report address"
msgstr "Adress för felrapport av källsträngar"

#: weblate/trans/models/subproject.py:110
msgid ""
"Email address where errors in source string will be reported, keep empty for "
"no emails."
msgstr ""
"E-postadress dit fel i källsträngen rapporteras, behåll tom för inga mail."

#: weblate/trans/models/subproject.py:118
msgid "Git branch to translate"
msgstr "Git-gren att översätta"

#: weblate/trans/models/subproject.py:131
msgid "Monolingual base language file"
msgstr "Enspråkig basspråkfil"

#: weblate/trans/models/subproject.py:135
msgid ""
"Filename of translations base file, which contains all strings and their "
"source; this is recommended to use for monolingual translation formats."
msgstr ""
"Filnamn på basfil för översättningar, som innehåller alla strängar och deras "
"källor; detta rekommenderas för enspråkiga översättningsformat."

#: weblate/trans/models/subproject.py:141
msgid "Base file for new translations"
msgstr "Basfil för nya översättningar"

#: weblate/trans/models/subproject.py:145
msgid ""
"Filename of file which is used for creating new translations. For Gettext "
"choose .pot file."
msgstr ""
"Filnamn på fil som används för att skapa nya översättningar. Välj .pot-fil "
"för Gettext."

#: weblate/trans/models/subproject.py:150
msgid "File format"
msgstr "Filformat"

#: weblate/trans/models/subproject.py:155
msgid "Automatic detection might fail for some formats and is slightly slower."
msgstr ""
"Automatisk igenkänning kan misslyckas för vissa format och är något "
"långsammare."

#: weblate/trans/models/subproject.py:160
msgid "Additional commit file"
msgstr ""

#: weblate/trans/models/subproject.py:166
msgid ""
"Additional file to include in commits; please check documentation for more "
"details."
msgstr ""
"Extra fil att inkludera i incheckningar; se dokumentationen för mer detaljer."

#: weblate/trans/models/subproject.py:171
msgid "Pre-commit script"
msgstr ""

#: weblate/trans/models/subproject.py:177
msgid ""
"Script to be executed before committing translation, please check "
"documentation for more details."
msgstr ""
"Skript att utföra innan översättningen checkas in, se dokumentationen för "
"mer detaljer."

#: weblate/trans/models/subproject.py:183
msgid "Locked"
msgstr "Låst"

#: weblate/trans/models/subproject.py:186
#, fuzzy
#| msgid "Whether subproject is locked for translation updates."
msgid "Whether resource is locked for translation updates."
msgstr "Om underprojektet är låst för översättningsuppdateringar eller inte."

#: weblate/trans/models/subproject.py:190
#, fuzzy
#| msgid "New translation in %(translation)s"
msgid "Allow translation propagation"
msgstr "Ny översättning i %(translation)s"

#: weblate/trans/models/subproject.py:193
#, fuzzy
#| msgid ""
#| "Whether translation updates in other subproject will cause automatic "
#| "translation in this project"
msgid ""
"Whether translation updates in other resources will cause automatic "
"translation in this one"
msgstr ""
"Om översättningsuppdateringar i andra underprojekt ska orsaka automatisk "
"översättning i detta projekt eller inte"

#: weblate/trans/models/subproject.py:198
msgid "Save translation history"
msgstr "Spara översättningshistorik"

#: weblate/trans/models/subproject.py:201
msgid "Whether Weblate should keep history of translations"
msgstr "Om Weblate ska behålla historik för översättningar"

#: weblate/trans/models/subproject.py:205
#, fuzzy
#| msgid "Invalid suggestion!"
msgid "Enable suggestions"
msgstr "Ogiltigt förslag!"

#: weblate/trans/models/subproject.py:208
#, fuzzy
#| msgid "Machine translation suggestions"
msgid "Whether to allow translation suggestions at all."
msgstr "Förslag från maskinöversättning"

#: weblate/trans/models/subproject.py:212
msgid "Suggestion voting"
msgstr "Förslagsröstning"

#: weblate/trans/models/subproject.py:215
msgid "Whether users can vote for suggestions."
msgstr "Om användare kan rösta på förslag."

#: weblate/trans/models/subproject.py:219
msgid "Autoaccept suggestions"
msgstr "Acceptera förslag automatiskt"

#: weblate/trans/models/subproject.py:222
msgid ""
"Automatically accept suggestions with this number of votes, use 0 to disable."
msgstr ""
"Acceptera automatiskt förslag med detta antal röster, sätt 0 för att "
"avaktivera."

#: weblate/trans/models/subproject.py:228
msgid "Quality checks flags"
msgstr "Flaggor för kvalitetskontroll"

#: weblate/trans/models/subproject.py:231
#, fuzzy
#| msgid ""
#| "Additional file to include in commits, please check documentation for "
#| "more details."
msgid ""
"Additional comma-separated flags to influence quality checks, check "
"documentation for possible values."
msgstr ""
"Extra fil att inkludera i incheckningar, se dokumentationen för mer detaljer."

#: weblate/trans/models/subproject.py:456
msgid ""
"Failed to verify SSH host key, please add them in SSH page in the admin "
"interface."
msgstr ""
"Kunde inte bekräfta SSH-värdnyckel, lägg till dem i SSH-sidan i "
"administratörsgränssnittet."

#: weblate/trans/models/subproject.py:460
#, fuzzy, python-format
#| msgid "Failed to fetch git repository: %s"
msgid "Failed to fetch repository: %s"
msgstr "Kunde inte hämta git-förråd: %s"

#: weblate/trans/models/subproject.py:532
#, python-format
msgid "Push is disabled for %s."
msgstr ""

#: weblate/trans/models/subproject.py:573
#, python-format
msgid "Failed to push to remote branch on %s."
msgstr ""

#: weblate/trans/models/subproject.py:609
#, python-format
msgid "Failed to reset to remote branch on %s."
msgstr ""

#: weblate/trans/models/subproject.py:660
#, python-format
msgid "Failed to rebase our branch onto remote branch %s."
msgstr ""

#: weblate/trans/models/subproject.py:663
#, python-format
msgid "Failed to merge remote branch into %s."
msgstr ""

#: weblate/trans/models/subproject.py:794
#, fuzzy
#| msgid "Can not link to linked repository!"
msgid "Invalid link to a Weblate project, can not link to linked repository!"
msgstr "Kan inte länka till det länkade förrådet!"

#: weblate/trans/models/subproject.py:801
#, fuzzy
#| msgid "Invalid link to Weblate project, use weblate://project/subproject."
msgid "Invalid link to a Weblate project, can not link to self!"
msgstr ""
"Ogiltig link till Weblate-projekt, använd weblate://projekt/underprojekt."

#: weblate/trans/models/subproject.py:808
#, fuzzy
#| msgid "Invalid link to Weblate project, use weblate://project/subproject."
msgid "Invalid link to a Weblate project, use weblate://project/subproject."
msgstr ""
"Ogiltig link till Weblate-projekt, använd weblate://projekt/underprojekt."

#: weblate/trans/models/subproject.py:814
msgid "Push URL is not used when repository is linked!"
msgstr ""

#: weblate/trans/models/subproject.py:818
msgid "Export URL is not used when repository is linked!"
msgstr ""

#: weblate/trans/models/subproject.py:826
msgid "The mask did not match any files!"
msgstr "Masken matchade inte några filer!"

#: weblate/trans/models/subproject.py:834
#, fuzzy
#| msgid ""
#| "There are more files for single language, please adjust the mask and use "
#| "subprojects for translating different resources."
msgid ""
"There are more files for single language, please adjust the mask and use "
"resources for translating different resources."
msgstr ""
"Det finns fler filer för enskilda språk, justera masken och använd "
"underprojekt för att översätta olika resurser."

#: weblate/trans/models/subproject.py:840
#, python-format
msgid ""
"Multiple translations were mapped to a single language code (%s). You should "
"disable SIMPLIFY_LANGUAGES to prevent Weblate mapping similar languages to "
"one."
msgstr ""

#: weblate/trans/models/subproject.py:861
msgid "File does not seem to be valid!"
msgstr "Filen verkar inte vara giltig!"

#: weblate/trans/models/subproject.py:869
#, python-format
msgid "Format of %d matched files could not be recognized."
msgstr "Formatet på %d matchande filer kändes inte igen."

#: weblate/trans/models/subproject.py:878
#, python-format
msgid "Failed to parse %d matched files!"
msgstr "Kunde inte tolka %d matchade filer!"

#: weblate/trans/models/subproject.py:889
msgid ""
"Chosen file format does not support adding new translations as chosen in "
"project settings."
msgstr ""

#: weblate/trans/models/subproject.py:895
msgid "Format of base file for new translations was not recognized!"
msgstr "Formatet på basfil för nya översättningar kändes inte igen!"

#: weblate/trans/models/subproject.py:900
msgid "Base file for new translations is not used because of project settings."
msgstr ""

#: weblate/trans/models/subproject.py:911
#: weblate/trans/models/subproject.py:917
#, fuzzy
#| msgid "You can not use monolingual translation without template!"
msgid "You can not base file with bilingual translation!"
msgstr "Du kan inte använda enspråkig översättning utan en mall!"

#: weblate/trans/models/subproject.py:924
msgid "Template file not found!"
msgstr "Mallfil ej funnen!"

#: weblate/trans/models/subproject.py:931
msgid "Format of translation base file could not be recognized."
msgstr "Formatet på basfilen för översättning kändes inte igen."

#: weblate/trans/models/subproject.py:937
#, python-format
msgid "Failed to parse translation base file: %s"
msgstr "Kunde inte tolka basfilen för översättning: %s"

#: weblate/trans/models/subproject.py:942
msgid "You can not use monolingual translation without base file!"
msgstr "Du kan inte använda enspråkig översättning utan en basfil!"

#: weblate/trans/models/subproject.py:962
#, fuzzy, python-brace-format
#| msgid "Support Weblate at {0}"
msgid "Unsupported file format: {0}"
msgstr "Stöd Weblate på {0}"

#: weblate/trans/models/subproject.py:969
#, python-format
msgid "Failed to update git: %s"
msgstr "Misslyckades med att uppdatera git: %s"

#: weblate/trans/models/subproject.py:992
msgid "Automatically accepting suggestions can work only with voting enabled!"
msgstr ""
"Automatiskt accepterande av förslag kan endast fungera då röstning är "
"aktiverad!"

#: weblate/trans/models/translation.py:190
#, python-format
msgid ""
"Filename %s not found in repository! To add new translation, add language "
"file into repository."
msgstr ""
"Filenamn %s ej hittat i förrådet! För att lägga till ny översättning, lägg "
"till en språkfil i förrådet."

#: weblate/trans/models/translation.py:199
#, python-format
msgid "Format of %s could not be recognized."
msgstr "Formatet på %s kändes inte igen."

#: weblate/trans/models/translation.py:204
#, python-format
msgid "Failed to parse file %(file)s: %(error)s"
msgstr "Kunde inte tolka filen %(file)s: %(error)s"

#: weblate/trans/models/translation.py:251
#, python-format
msgid "This translation is locked by %(user)s!"
msgstr "Den här översättningen är låst av %(user)s!"

#: weblate/trans/models/translation.py:985
#: weblate/trans/models/translation.py:1033
msgid "All strings"
msgstr "Alla strängar"

#: weblate/trans/models/translation.py:996
#: weblate/trans/models/translation.py:1072 weblate/trans/views/edit.py:55
msgid "Strings with any failing checks"
msgstr "Strängar med kontroller som misslyckats"

#: weblate/trans/models/translation.py:1019
#: weblate/trans/models/translation.py:1095
#, fuzzy
#| msgid "Strings with comments (%d)"
msgid "Strings with comments"
msgstr "Strängar med kommentarer (%d)"

#: weblate/trans/models/translation.py:1044 weblate/trans/views/edit.py:51
msgid "Untranslated strings"
msgstr "Ej översatta strängar"

#: weblate/trans/models/translation.py:1054 weblate/trans/views/edit.py:49
msgid "Fuzzy strings"
msgstr "Luddiga strängar"

#: weblate/trans/models/translation.py:1063 weblate/trans/views/edit.py:53
msgid "Strings with suggestions"
msgstr "Strängar med förslag"

#: weblate/trans/models/unit.py:532
msgid "Failed to store message in the backend, lock timeout occurred!"
msgstr ""

#: weblate/trans/models/unit.py:544
msgid "Message not found in backend storage, it is probably corrupted."
msgstr ""

#: weblate/trans/models/unit.py:691
#, python-format
msgid "unit ID %s"
msgstr "enhets-ID %s"

#: weblate/trans/models/unit.py:1017
msgid "Message is fuzzy"
msgstr "Meddelandet är luddigt"

#: weblate/trans/models/unit.py:1022
msgid "Message is not translated"
msgstr "Meddelandet är inte översatt"

#: weblate/trans/models/unit.py:1027
msgid "Message has failing checks"
msgstr "Meddelandet har misslyckade kontroller"

#: weblate/trans/models/unit.py:1032
msgid "Message is translated"
msgstr "Meddelandet är översatt"

#: weblate/trans/models/unit.py:1038
msgid "Message has comments"
msgstr "Meddelandet har kommentarer"

#: weblate/trans/templatetags/translations.py:52
msgid "Good configuration"
msgstr "Bra inställning"

#: weblate/trans/templatetags/translations.py:53
msgid "Bad configuration"
msgstr "Dålig inställning"

#: weblate/trans/templatetags/translations.py:54
msgid "Possible configuration"
msgstr "Möjlig inställning"

#: weblate/trans/templatetags/translations.py:71
msgid "Tab character"
msgstr "Tabulatortecken"

#: weblate/trans/templatetags/translations.py:92
msgid "New line"
msgstr "Ny rad"

#: weblate/trans/templatetags/translations.py:267
msgid "a year ago"
msgstr "ett år sedan"

#: weblate/trans/templatetags/translations.py:269
#, python-format
msgid "%(count)s year ago"
msgid_plural "%(count)s years ago"
msgstr[0] "%(count)s år sedan"
msgstr[1] "%(count)s år sedan"

#: weblate/trans/templatetags/translations.py:274
msgid "a month ago"
msgstr "en månad sedan"

#: weblate/trans/templatetags/translations.py:276
#, python-format
msgid "%(count)s month ago"
msgid_plural "%(count)s months ago"
msgstr[0] "%(count)s månad sedan"
msgstr[1] "%(count)s månader sedan"

#: weblate/trans/templatetags/translations.py:281
#, python-format
msgid "%(count)s week ago"
msgid_plural "%(count)s weeks ago"
msgstr[0] "%(count)s vecka sedan"
msgstr[1] "%(count)s veckor sedan"

#: weblate/trans/templatetags/translations.py:285
msgid "a week ago"
msgstr "en vecka sedan"

#: weblate/trans/templatetags/translations.py:287
msgid "yesterday"
msgstr "igår"

#: weblate/trans/templatetags/translations.py:289
#, python-format
msgid "%(count)s day ago"
msgid_plural "%(count)s days ago"
msgstr[0] "%(count)s dag sedan"
msgstr[1] "%(count)s dagar sedan"

#: weblate/trans/templatetags/translations.py:292
#: weblate/trans/templatetags/translations.py:353
msgid "now"
msgstr "nu"

#: weblate/trans/templatetags/translations.py:295
msgid "a second ago"
msgstr "en sekund sedan"

#: weblate/trans/templatetags/translations.py:297
#, python-format
msgid "%(count)s second ago"
msgid_plural "%(count)s seconds ago"
msgstr[0] "%(count)s sekund sedan"
msgstr[1] "%(count)s sekunder sedan"

#: weblate/trans/templatetags/translations.py:302
msgid "a minute ago"
msgstr "en minut sedan"

#: weblate/trans/templatetags/translations.py:304
#, python-format
msgid "%(count)s minute ago"
msgid_plural "%(count)s minutes ago"
msgstr[0] "%(count)s minut sedan"
msgstr[1] "%(count)s minuter sedan"

#: weblate/trans/templatetags/translations.py:309
msgid "an hour ago"
msgstr "en timme sedan"

#: weblate/trans/templatetags/translations.py:311
#, python-format
msgid "%(count)s hour ago"
msgid_plural "%(count)s hours ago"
msgstr[0] "%(count)s timme sedan"
msgstr[1] "%(count)s timmar sedan"

#: weblate/trans/templatetags/translations.py:328
msgid "a year from now"
msgstr "om ett år"

#: weblate/trans/templatetags/translations.py:330
#, python-format
msgid "%(count)s year from now"
msgid_plural "%(count)s years from now"
msgstr[0] "om %(count)s år"
msgstr[1] "om %(count)s år"

#: weblate/trans/templatetags/translations.py:335
msgid "a month from now"
msgstr "om en månad"

#: weblate/trans/templatetags/translations.py:337
#, python-format
msgid "%(count)s month from now"
msgid_plural "%(count)s months from now"
msgstr[0] "om %(count)s månad"
msgstr[1] "om %(count)s månader"

#: weblate/trans/templatetags/translations.py:342
#, python-format
msgid "%(count)s week from now"
msgid_plural "%(count)s weeks from now"
msgstr[0] "om %(count)s vecka"
msgstr[1] "om %(count)s veckor"

#: weblate/trans/templatetags/translations.py:346
msgid "tomorrow"
msgstr "i morgon"

#: weblate/trans/templatetags/translations.py:348
msgid "a week from now"
msgstr "om en vecka"

#: weblate/trans/templatetags/translations.py:350
#, python-format
msgid "%(count)s day from now"
msgid_plural "%(count)s days from now"
msgstr[0] "%(count)s dag från nu"
msgstr[1] "%(count)s dagar från nu"

#: weblate/trans/templatetags/translations.py:356
msgid "a second from now"
msgstr "om en sekund"

#: weblate/trans/templatetags/translations.py:358
#, python-format
msgid "%(count)s second from now"
msgid_plural "%(count)s seconds from now"
msgstr[0] "om %(count)s sekund"
msgstr[1] "om %(count)s sekunder"

#: weblate/trans/templatetags/translations.py:365
msgid "a minute from now"
msgstr "om en minut"

#: weblate/trans/templatetags/translations.py:367
#, python-format
msgid "%(count)s minute from now"
msgid_plural "%(count)s minutes from now"
msgstr[0] "om %(count)s minut"
msgstr[1] "om %(count)s minuter"

#: weblate/trans/templatetags/translations.py:374
msgid "an hour from now"
msgstr "om en timme"

#: weblate/trans/templatetags/translations.py:376
#, python-format
msgid "%(count)s hour from now"
msgid_plural "%(count)s hours from now"
msgstr[0] "om %(count)s timme"
msgstr[1] "om %(count)s timmar"

#: weblate/trans/validators.py:41 weblate/trans/validators.py:51
#: weblate/trans/validators.py:71
#, python-format
msgid "Bad format string (%s)"
msgstr "Felaktigt formaterad sträng (%s)"

#: weblate/trans/validators.py:80
msgid "File mask does not contain * as a language placeholder!"
msgstr "Fil-masken innehåller inte * som ersättningstecken för språk!"

#: weblate/trans/validators.py:90
msgid ""
"Value of 1 is not allowed for autoaccept as every user gives vote to his "
"suggestion."
msgstr ""
"Värdet 1 är inte tillåtet för automatiskt godkännande eftersom varje "
"användare lägger en röst på sitt eget förslag."

#: weblate/trans/validators.py:104
#, python-format
msgid "Invalid check flag: \"%s\""
msgstr ""

#: weblate/trans/views/basic.py:62
msgid ""
"You have activated your account, now you should set the password to be able "
"to login next time."
msgstr ""
"Du har aktiverat ditt konto, ställ nu in ditt lösenord för att kunna logga "
"in nästa gång."

#: weblate/trans/views/basic.py:81
msgid "Please set your full name in your profile."
msgstr "Var god ange ditt fullständiga namn i din profil."

#: weblate/trans/views/basic.py:144
#, python-format
msgid "Search for %s"
msgstr "Sök efter %s"

#: weblate/trans/views/basic.py:150
msgid "Invalid search query!"
msgstr "Ogiltig sökning!"

#: weblate/trans/views/basic.py:181
#, python-format
msgid ""
"<a href=\"%(url)s\">Translation project for %(project)s</a> currently "
"contains %(total)s strings for translation and is <a href=\"%(url)s\">being "
"translated into %(languages)s languages</a>. Overall, these translations are "
"%(percent)s%% complete."
msgstr ""
"<a href=\"%(url)s\">Översättningsprojektet för %(project)s</a> har för "
"närvarande %(total)s strängar för översättning och <a href=\"%(url)s"
"\">översätts till %(languages)s språk</a>. Totalt är dessa översättningar "
"%(percent)s%% klara."

#: weblate/trans/views/basic.py:190
#, python-format
msgid ""
"<a href=\"%(url)s\">Translation project for %(project)s</a> into English "
"currently contains %(total)s strings for translation and is %(percent)s%% "
"complete."
msgstr ""
"<a href=\"%(url)s\">Översättningsprojektet för %(project)s</a> till svenska "
"har för närvarande %(total)s strängar för översättning och är %(percent)s%% "
"klart."

#: weblate/trans/views/basic.py:338
msgid "Page Not Found"
msgstr "Sidan hittades inte"

#: weblate/trans/views/basic.py:353
msgid "Permission Denied"
msgstr ""

#: weblate/trans/views/basic.py:448
msgid "Chosen translation already exists in this project!"
msgstr "Vald översättning existerar redan i detta projekt!"

#: weblate/trans/views/basic.py:455
msgid ""
"A request for a new translation has been sent to the project's maintainers."
msgstr ""
"En förfrågan om en ny översättning har skickats till projektets utvecklare."

#: weblate/trans/views/basic.py:464
msgid "Failed to process new translation request!"
msgstr "Kunde inte tolka ny översättningsförfrågan!"

#: weblate/trans/views/changes.py:98
msgid "Failed to find matching project!"
msgstr "Kunde inte hitta matchande projekt!"

#: weblate/trans/views/changes.py:113
msgid "Failed to find matching language!"
msgstr "Kunde inte hitta matchande språk!"

#: weblate/trans/views/changes.py:128
msgid "Failed to find matching user!"
msgstr "Kunde inte hitta matchande användare!"

#: weblate/trans/views/dictionary.py:44
#, python-format
msgid "%(language)s dictionary for %(project)s"
msgstr "Ordbok i %(language)s för %(project)s"

#: weblate/trans/views/dictionary.py:60
msgid "Dictionaries"
msgstr "Ordböcker"

#: weblate/trans/views/dictionary.py:160
msgid "No words to import found in file."
msgstr "Inga ord att importera hittades i filen."

#: weblate/trans/views/dictionary.py:165
#, python-format
msgid "Imported %d words from file."
msgstr "Importerade %d ord från fil."

#: weblate/trans/views/dictionary.py:170
#, python-format
msgid "File upload has failed: %s"
msgstr "Sändning av fil misslyckades: %s"

#: weblate/trans/views/dictionary.py:173 weblate/trans/views/dictionary.py:175
#: weblate/trans/views/edit.py:683
msgid "Failed to process form!"
msgstr "Kunde inte tolka formulär!"

#: weblate/trans/views/edit.py:65
#, python-format
msgid "Fulltext search for \"%s\""
msgstr "Fulltextsökning efter \"%s\""

#: weblate/trans/views/edit.py:67
#, python-format
msgid "Search for exact string \"%s\""
msgstr "Sök efter den exakta strängen \"%s\""

#: weblate/trans/views/edit.py:69
#, python-format
msgid "Substring search for \"%s\""
msgstr "Delsträngssökning efter \"%s\""

#: weblate/trans/views/edit.py:94
#, python-format
msgid "Error in parameter %(field)s: %(error)s"
msgstr "Fel i parameter %(field)s: %(error)s"

#: weblate/trans/views/edit.py:113 weblate/trans/views/edit.py:577
msgid "Invalid search string!"
msgstr "Ogiltig söksträng!"

#: weblate/trans/views/edit.py:136
#, python-format
msgid "Review of translations since %s"
msgstr "Granskning av översättningar sedan %s"

#: weblate/trans/views/edit.py:169 weblate/trans/views/edit.py:179
msgid "No string matched your search!"
msgstr "Ingen sträng matchade din sökning!"

#: weblate/trans/views/edit.py:209
msgid "Your suggestion is empty!"
msgstr "Ditt förslag är tomt!"

#: weblate/trans/views/edit.py:216
msgid "You don't have privileges to add suggestions!"
msgstr "Du har inte behörighet att lägga till förslag!"

#: weblate/trans/views/edit.py:224
#, fuzzy
#| msgid "Only suggestions are allowed in this translation!"
msgid "Suggestions are not allowed on this translation!"
msgstr "Endast förslag tillåts i denna översättning!"

#: weblate/trans/views/edit.py:236
msgid ""
"There is currently no active translator for this translation, please "
"consider becoming a translator as your suggestion might otherwise remain "
"unreviewed."
msgstr ""
"Det finns för tillfället ingen aktiv översättare för denna översättning, var "
"god fundera på att bli en översättare eftersom ditt förslag annars kan "
"förbli ogranskat."

#: weblate/trans/views/edit.py:272
#, python-format
msgid "Following fixups were applied to translation: %s"
msgstr ""

#: weblate/trans/views/edit.py:287
#, python-brace-format
msgid "Some checks have failed on your translation: {0}"
msgstr "Några kontroller har misslyckats på din översättning: {0}"

#: weblate/trans/views/edit.py:327 weblate/trans/views/edit.py:362
#: weblate/trans/views/edit.py:403
msgid "You don't have privileges to save translations!"
msgstr "Du har inte behörighet att spara översättningar!"

#: weblate/trans/views/edit.py:332
msgid "Only suggestions are allowed in this translation!"
msgstr "Endast förslag tillåts i denna översättning!"

#: weblate/trans/views/edit.py:370
msgid "Invalid merge request!"
msgstr "Ogiltig sammanslagningsförfrågan!"

#: weblate/trans/views/edit.py:383
msgid "Can not merge different messages!"
msgstr "Kan inte slå ihop olika meddelanden!"

#: weblate/trans/views/edit.py:420
msgid "Can not revert to different unit!"
msgstr "Kan inte återställa till annan enhet!"

#: weblate/trans/views/edit.py:425
msgid "Can not revert to empty translation!"
msgstr "Kan inte återställa till tom översättning!"

#: weblate/trans/views/edit.py:456
msgid "You do not have privilege to accept suggestions!"
msgstr "Du har inte behörighet att acceptera förslag!"

#: weblate/trans/views/edit.py:465
msgid "You do not have privilege to delete suggestions!"
msgstr "Du har inte behörighet att ta bort förslag!"

#: weblate/trans/views/edit.py:473 weblate/trans/views/edit.py:481
msgid "You do not have privilege to vote for suggestions!"
msgstr "Du har inte behörighet att rösta på förslag!"

#: weblate/trans/views/edit.py:487
msgid "Invalid suggestion!"
msgstr "Ogiltigt förslag!"

#: weblate/trans/views/edit.py:681
msgid "Automatic translation completed."
msgstr "Automatisk översättning klar."

#: weblate/trans/views/edit.py:709
msgid "Posted new comment"
msgstr "Postade ny kommentar"

#: weblate/trans/views/edit.py:711
msgid "Failed to add comment!"
msgstr "Kunde inte lägga till kommentar!"

#: weblate/trans/views/edit.py:807
msgid "Failed to save translation!"
msgstr "Kunde inte spara översättning!"

#: weblate/trans/views/files.py:83
msgid "Access denied."
msgstr "Åtkomst nekad."

#: weblate/trans/views/files.py:123
#, python-format
msgid "File content successfully merged into translation, processed %d string."
msgid_plural ""
"File content successfully merged into translation, processed %d strings."
msgstr[0] "Filinnehållet bakades in i översättningen, hanterade %d sträng."
msgstr[1] "Filinnehållet bakades in i översättningen, hanterade %d strängar."

#: weblate/trans/views/files.py:134
#, python-format
msgid "There were no new strings in uploaded file, processed %d string."
msgid_plural ""
"There were no new strings in uploaded file, processed %d strings."
msgstr[0] ""
"Det fanns inga nya strängar i den skickade filen, hanterade %d sträng."
msgstr[1] ""
"Det fanns inga nya strängar i den skickade filen, hanterade %d strängar."

#: weblate/trans/views/files.py:144
#, python-format
msgid "File content merge failed: %s"
msgstr "Sammanslagning med filinnehållet misslyckades: %s"

#: weblate/trans/views/git.py:36 weblate/trans/views/git.py:47
#: weblate/trans/views/git.py:58
msgid "All pending translations were committed."
msgstr "Alla väntande översättningar checkades in."

#: weblate/trans/views/git.py:69 weblate/trans/views/git.py:80
#: weblate/trans/views/git.py:91
msgid "All repositories were updated."
msgstr "Alla förråd uppdaterades."

#: weblate/trans/views/git.py:102 weblate/trans/views/git.py:113
#: weblate/trans/views/git.py:124
msgid "All repositories were pushed."
msgstr ""

#: weblate/trans/views/git.py:135 weblate/trans/views/git.py:146
#: weblate/trans/views/git.py:157
msgid "All repositories have been reset."
msgstr "Alla förråd har återställts."

#: weblate/trans/views/lock.py:39
msgid "Translation is now locked for you."
msgstr "Översättning är låst för dig nu."

#: weblate/trans/views/lock.py:63
msgid "Translation is now open for translation updates."
msgstr "Översättningen är nu öppen för översättningsuppdateringar."

#: weblate/trans/views/lock.py:81
msgid "Subproject is now locked for translation updates!"
msgstr "Underprojektet är nu låst för översättningsuppdateringar!"

#: weblate/trans/views/lock.py:97
msgid "Subproject is now open for translation updates."
msgstr "Underprojektet är nu öppet för översättningsuppdateringar."

#: weblate/trans/views/lock.py:116
msgid "All subprojects are now locked for translation updates!"
msgstr "Alla underprojekt är nu låsta för översättningsuppdateringar!"

#: weblate/trans/views/lock.py:133
msgid "Project is now open for translation updates."
msgstr "Projektet är nu öppet för översättningsuppdateringar."

#: weblate/trans/views/source.py:75
#, python-format
msgid "Review source strings in %s"
msgstr "Granska källsträngar i %s"

#: weblate/trans/views/source.py:99
#, python-format
msgid "Source strings in %s"
msgstr "Källsträngar i %s"

#: weblate/trans/views/source.py:116
#, fuzzy
#| msgid "Failed to find matching project!"
msgid "Failed to change a priority!"
msgstr "Kunde inte hitta matchande projekt!"

#: weblate/trans/widgets.py:267
#, python-format
msgid ""
"translating %(count)d strings into %(languages)d languages\n"
"%(percent)d%% complete, help us improve!"
msgstr ""
"översätter %(count)d strängar till %(languages)d språk\n"
"%(percent)d%% komplett, hjälp oss bli bättre!"

#. Translators: please use your language name instead of English
#: weblate/trans/widgets.py:271
#, python-format
msgid ""
"translating %(count)d strings into English\n"
"%(percent)d%% complete, help us improve!"
msgstr ""
"översätter %(count)d strängar till svenska\n"
"%(percent)d%% komplett, hjälp oss bli bättre!"

#: weblate/trans/widgets.py:292
#, python-format
msgid ""
"translation\n"
"%(percent)d%% done"
msgstr ""
"översättning\n"
"%(percent)d%% klar"

#. Translators: please use your language name instead of English
#: weblate/trans/widgets.py:294
#, python-format
msgid ""
"English translation\n"
"%(percent)d%% done"
msgstr ""
"Svensk översättning\n"
"%(percent)d%% klar"

#: weblate/trans/widgets.py:323 weblate/trans/widgets.py:360
msgid "translated"
msgstr "översatt"

#, fuzzy
#~| msgid "Comments"
#~ msgid "Comments "
#~ msgstr "Kommentarer"

#~ msgid "contact"
#~ msgstr "kontakt"

#~ msgid "hosting"
#~ msgstr "hosting"

#~ msgid "Avatar"
#~ msgstr "Avatar"

#~ msgid "Recent contributions"
#~ msgstr "Senaste bidrag"

#~ msgid "Logged in as %(name)s"
#~ msgstr "Inloggad som %(name)s"

#~ msgid "checks"
#~ msgstr "kontroller"

#~ msgid ""
#~ "More information about this check is available in the <a href=\"%(link)s"
#~ "\">documentation</a>."
#~ msgstr ""
#~ "Mer information om denna kontroll finns tillgänglig i <a href=\"%(link)s"
#~ "\">dokumentationen</a>."

#~ msgid "Failures"
#~ msgstr "Fel"

#~ msgid "There are no matching failed checks!"
#~ msgstr "Det finns inga matchande misslyckade kontroller!"

#~ msgid "data"
#~ msgstr "data"

#, fuzzy
#~| msgid "Message"
#~ msgid "Messages"
#~ msgstr "Meddelande"

#~ msgid "Summaries"
#~ msgstr "Sammandrag"

#~ msgid "Others"
#~ msgstr "Övrigt"

#~ msgid "No other strings found."
#~ msgstr "Inga andra strängar hittades."

#~ msgid "languages"
#~ msgstr "språk"

#~ msgid "Translated strings"
#~ msgstr "Översatta strängar"

#~ msgid "Subprojects"
#~ msgstr "Underprojekt"

#~ msgid "Subproject"
#~ msgstr "Underprojekt"

#~ msgid "Project website:"
#~ msgstr "Projektets webbplats:"

#~ msgid "Translation license:"
#~ msgstr "Översättningslicens:"

#~ msgid "search"
#~ msgstr "sök"

#, fuzzy
#~| msgid "New language"
#~ msgid "Report missing language"
#~ msgstr "Nytt språk"

#, fuzzy
#~| msgid "Machine translation"
#~ msgid "Machine-readable data"
#~ msgstr "Maskinöversättning"

#~ msgid "Git repository:"
#~ msgstr "Git-förråd:"

#~ msgid "changes"
#~ msgstr "ändringar"

#~ msgid "Special characters:"
#~ msgstr "Specialtecken:"

#~ msgid "Suggested by %(user)s"
#~ msgstr "Föreslaget av %(user)s"

#~ msgid "Suggested by anonymous user"
#~ msgstr "Föreslaget av anonym användare"

#~ msgid "Translation context"
#~ msgstr "Översättningssammanhang"

#~ msgid "Same message used in different subprojects"
#~ msgstr "Samma meddelande använt i olika underprojekt"

#~ msgid "All locations"
#~ msgstr "Alla platser"

#~ msgid "Words extracted from glossary"
#~ msgstr "Ord extraherade från ordlista"

#~ msgid "Comments about this translation"
#~ msgstr "Kommentarer om denna översättning"

#~ msgid "Comments (%(count)s)"
#~ msgstr "Kommentarer (%(count)s)"

#~ msgid "Source string details and feedback"
#~ msgstr "Detaljer och feedback för källsträngen"

#~ msgid "Source (%(count)s)"
#~ msgstr "Källa (%(count)s)"

#~ msgid "You are not allowed to add comments."
#~ msgstr "Du har inte behörighet att lägga till kommentarer."

#~ msgid "Stats"
#~ msgstr "Statistik"

#~ msgid ""
#~ "You can <a href=\"%(download_url)s\">download</a> file for offline "
#~ "translation."
#~ msgstr ""
#~ "Du kan <a href=\"%(download_url)s\">hämta</a> en fil för översättning "
#~ "offline."

#~ msgid ""
#~ "You can also <a href=\"%(pack_download_url)s\">download</a> compiled file "
#~ "to use within the application."
#~ msgstr ""
#~ "Du kan även <a href=\"%(pack_download_url)s\">hämta</a> en kompilerad fil "
#~ "att använda i programmet."

#~ msgid "Strings (%(count)s):"
#~ msgstr "Strängar (%(count)s):"

#~ msgid "Words (%(count)s):"
#~ msgstr "Ord (%(count)s):"

#~ msgid "Used in"
#~ msgstr "Används i"

#~ msgid "First seen"
#~ msgstr "Först sedd"

#~ msgid "Subproject name"
#~ msgstr "Namn på underprojekt"

#~ msgid "Strings with any failing checks (%d)"
#~ msgstr "Strängar med kontroller som misslyckats (%d)"

#~ msgid "Untranslated strings (%d)"
#~ msgstr "Ej översatta strängar (%d)"

#~ msgid "Fuzzy strings (%d)"
#~ msgstr "Luddiga strängar (%d)"

#~ msgid "Strings with suggestions (%d)"
#~ msgstr "Strängar med förslag (%d)"

#~ msgid ""
#~ "Should your language be missing, please <a href=\"%(contact_url)s?"
#~ "subject=New+language+request+for+%(object)s\">contact us</a>."
#~ msgstr ""
#~ "Om ditt språk saknas, var god <a href=\"%(contact_url)s?subject=New"
#~ "+language+request+for+%(object)s\">kontakta oss</a>."

#~ msgid "Avatar for %s"
#~ msgstr "Avatar för %s"

#~ msgid "First name"
#~ msgstr "Förnamn"

#~ msgid "First and last name should be different!"
#~ msgstr "För- och efternamn ska vara olika!"

#~ msgid "Username needs to have at least five characters."
#~ msgstr "Användarnamnet måste innehålla minst fem tecken."

#~ msgid ""
#~ "Your profile has been migrated, you might want to adjust preferences."
#~ msgstr ""
#~ "Din profil har migrerats och du kanske vill justera inställningarna."

#~ msgid "Account activation"
#~ msgstr "Kontoaktivering"

#~ msgid "Logged out"
#~ msgstr "Utloggad"

#~ msgid "Password changed"
#~ msgstr "Lösenordet ändrades"

#~ msgid "Old password"
#~ msgstr "Gammalt lösenord"

#~ msgid "New password confirmation"
#~ msgstr "Bekräfta nytt lösenord"

#~ msgid "The two password fields didn't match."
#~ msgstr "De två lösenorden stämde inte överens."

#~ msgid "Your account could not be activated"
#~ msgstr "Ditt konto kunde inte aktiveras"

#~ msgid ""
#~ "This may be because it is already active or because you waited over "
#~ "%(days)s day to activate it."
#~ msgid_plural ""
#~ "This may be because it is already active or because you waited over "
#~ "%(days)s days to activate it."
#~ msgstr[0] ""
#~ "Detta kan bero på att det redan är aktivt eller att du väntade över "
#~ "%(days)s dag med att aktivera det."
#~ msgstr[1] ""
#~ "Detta kan bero på att det redan är aktivt eller att du väntade över "
#~ "%(days)s dagar med att aktivera det."

#~ msgid ""
#~ "If this is not the case, please <a href=\"%(contact_url)s\">contact</a> "
#~ "the website administrator. Otherwise, you may <a href=\"%(reg_url)s"
#~ "\">register again</a>."
#~ msgstr ""
#~ "Om så inte är fallet, var god <a href=\"%(contact_url)s\">kontakta</a> "
#~ "webbplatsadministratören. Du kan annars också pröva att <a href="
#~ "\"%(reg_url)s\">registrera igen</a>."

#~ msgid ""
#~ "You might want to <a href=\"%(profile_url)s\">adjust your profile</a> now."
#~ msgstr ""
#~ "Du kanske vill <a href=\"%(profile_url)s\">justera din profil</a> nu."

#~ msgid "Log in again"
#~ msgstr "Logga in igen"

#~ msgid "Please correct the error below."
#~ msgid_plural "Please correct the errors below."
#~ msgstr[0] "Var god rätta till felet nedan."
#~ msgstr[1] "Var god rätta till felen nedan."

#~ msgid ""
#~ "Please enter your old password, for security's sake, and then enter your "
#~ "new password twice so we can verify you typed it in correctly."
#~ msgstr ""
#~ "Var god skriv in ditt gamla lösenord, för säkerhets skull, och skriv "
#~ "sedan in ditt nya lösenord två gånger så vi kan bekräfta att du skrivit "
#~ "in det korrekt."

#~ msgid "Your password has been set. You may go ahead and log in now."
#~ msgstr "Ditt lösenord har satts. Du kan logga in nu."

#~ msgid "Log in"
#~ msgstr "Logga in"

#~ msgid ""
#~ "The password reset link is invalid, possibly because it has already been "
#~ "used. Please request a new password reset."
#~ msgstr ""
#~ "Återställningslänken för lösenord är ogiltig, kanske för att den redan "
#~ "använts. Var god efterfråga en ny lösenordsåterställning."

#~ msgid ""
#~ "We've e-mailed you instructions for setting your password to the e-mail "
#~ "address you submitted. You should be receiving it shortly."
#~ msgstr ""
#~ "Vi har mejlat dig instruktioner för att sätta ditt lösenord till e-"
#~ "postadressen du angivit. Du borde få dem inom kort."

#~ msgid ""
#~ "You're receiving this e-mail because you requested a password reset for "
#~ "your user account at %(site_name)s."
#~ msgstr ""
#~ "Du får detta mail för att du efterfrågade en lösenordsåterställning för "
#~ "ditt användarkonto på %(site_name)s."

#~ msgid "Please go to the following page and choose a new password:"
#~ msgstr "Gå till följande sida och välj ett nytt lösenord:"

#~ msgid "Your username, in case you've forgotten:"
#~ msgstr "Ditt användarnamn (om du glömt det):"

#~ msgid "Thanks for using our site!"
#~ msgstr "Tack för att du använder vår webbplats!"

#~ msgid "The %(site_name)s team"
#~ msgstr "%(site_name)s-teamet"

#~ msgid "You need to log in to be able to save translations!"
#~ msgstr "Du måste logga in för att kunna spara översättningar!"

#~ msgid "You can change password on <a href=\"%(pw_url)s\">separate page</a>."
#~ msgstr "Du kan byta lösenord på en <a href=\"%(pw_url)s\">separat sida</a>."

#~ msgid "Invalid link to repository!"
#~ msgstr "Ogiltig länk till förråd!"

#~ msgid ""
#~ "There are %(count)s strings, out of which %(translated)s&#37; is "
#~ "translated and %(fuzzy)s&#37; is fuzzy."
#~ msgstr ""
#~ "Det finns %(count)s strängar, av vilka %(translated)s&#37; är översatta "
#~ "och %(fuzzy)s&#37; är luddiga."

#~ msgid ""
#~ "There are %(words)s words, out of which %(percent)s&#37; (%(translated)s) "
#~ "is translated."
#~ msgstr ""
#~ "Det finns %(words)s ord, av vilka %(percent)s&#37; (%(translated)s) är "
#~ "översatta."

#~ msgid "Add new language"
#~ msgstr "Lägg till nytt språk"

#~ msgid "Invalid text direction"
#~ msgstr "Ogiltig textriktning"

#~ msgid "Text direction can be either LTR or RTL"
#~ msgstr "Textriktning kan vara vänster-till-höger eller höger-till-vänster"

#, fuzzy
#~| msgid "There were no new strings in uploaded file."
#~ msgid "There were no new strings in uploaded file, processed %d strings."
#~ msgstr "Det fanns inga nya strängar i den skickade filen."

#, fuzzy
#~| msgid "File content successfully merged into translation."
#~ msgid ""
#~ "File content successfully merged into translation, processed %d strings."
#~ msgstr "Filinnehållet bakades in i översättningen."

#~ msgid "Email address"
#~ msgstr "E-postadress"

#~ msgid "Email conference for translators."
#~ msgstr "E-postkonferens för översättare."

#~| msgid "Name used in URLs"
#~ msgid "Name used in URLs and file names"
#~ msgstr "Namn använt i URL:er och filnamn"

#~ msgid "Instructions"
#~ msgstr "Instruktioner"

#~ msgid "Recent changes"
#~ msgstr "Senaste ändringar"

#~ msgid "Recent edits"
#~ msgstr "Senaste ändringar"

#, fuzzy
#~| msgid "checks"
#~ msgid "Foo check"
#~ msgstr "kontroller"

#~ msgid "%(branch)s branch"
#~ msgstr "grenen %(branch)s"

#~ msgid "Similar messages"
#~ msgstr "Liknande meddelanden"

#~ msgid "No similar strings found."
#~ msgstr "Inga liknande strängar hittades."

#~ msgid "AJAX request to load this content has failed!"
#~ msgstr "AJAX-begäran att läsa in detta innehåll misslyckades!"

#, fuzzy
#~| msgid "The request for machine translation has failed."
#~ msgid "The request for machine translation has failed:"
#~ msgstr "Begäran om maskinöversättning misslyckades."

#~ msgid "Confirm resetting repository"
#~ msgstr "Bekräfta återställning av förråd"

#~ msgid "Resetting the repository will throw away all local changes!"
#~ msgstr "Återställning av förrådet kommer kasta bort alla lokala ändringar!"

#~ msgid "Ok"
#~ msgstr "Ok"

#~ msgid "Cancel"
#~ msgstr "Avbryt"

#~ msgid "Translate using Apertium"
#~ msgstr "Översätt med Apertium"

#~ msgid "Translate using Microsoft Translator"
#~ msgstr "Översätt med Microsoft Translator"

#~ msgid "Translate using MyMemory"
#~ msgstr "Översätt med MyMemory"

#~ msgid "Error details:"
#~ msgstr "Detaljer om felet:"

#~ msgid "Information about project"
#~ msgstr "Information om projektet"

#~ msgid "Change your avatar at gravatar.com"
#~ msgstr "Ändra din avatar på gravatar.com"

#, fuzzy
#~| msgid "Plural"
#~ msgctxt "Plural form description"
#~ msgid "Plural"
#~ msgstr "Plural"

#~ msgctxt "naturaltime"
#~ msgid "%(delta)s from now"
#~ msgstr "%(delta)s från nu"

#~ msgid "Date"
#~ msgstr "Datum"

#~ msgid "Lock valid till:"
#~ msgstr "Lås giltigt till:"

#, fuzzy
#~ msgid "No sources found!"
#~ msgstr "Inga ord hittades!"

#~ msgid "Dictionary"
#~ msgstr "Ordbok"

#~ msgid "Words in dictionary"
#~ msgstr "Ord i ordbok"

#~ msgid "Powered by <a href=\"http://weblate.org\">Weblate %(version)s</a>"
#~ msgstr "Drivs av <a href=\"http://weblate.org\">Weblate %(version)s</a>"<|MERGE_RESOLUTION|>--- conflicted
+++ resolved
@@ -8,17 +8,10 @@
 "Project-Id-Version: Weblate 1.2\n"
 "Report-Msgid-Bugs-To: weblate@lists.cihar.com\n"
 "POT-Creation-Date: 2014-10-05 20:21+0200\n"
-<<<<<<< HEAD
-"PO-Revision-Date: 2014-05-03 10:03+0200\n"
-"Last-Translator: Anders Jonsson <anders.jonsson@norsjovallen.se>\n"
-"Language-Team: Swedish <https://hosted.weblate.org/projects/weblate/master/"
-"sv/>\n"
-=======
 "PO-Revision-Date: 2014-10-06 14:58+0200\n"
 "Last-Translator: Michal Čihař <michal@cihar.com>\n"
 "Language-Team: Swedish "
 "<https://hosted.weblate.org/projects/weblate/bootstrap/sv/>\n"
->>>>>>> 6e9f1723
 "Language: sv\n"
 "MIME-Version: 1.0\n"
 "Content-Type: text/plain; charset=UTF-8\n"
@@ -549,26 +542,13 @@
 "Translated content has to be released under <a href=\"http://en.wikipedia."
 "org/wiki/Free_software_license\">free license</a>."
 msgstr ""
-<<<<<<< HEAD
-=======
 "Översatt innehåll måste släppas under en <a href=\""
 "http://en.wikipedia.org/wiki/Free_software_license\">fri licens</a>."
->>>>>>> 6e9f1723
 
 #: weblate/html/accounts/hosting.html:38
 msgid ""
 "Source code has to be publicly available in supported version control system."
 msgstr ""
-<<<<<<< HEAD
-
-#: weblate/html/accounts/hosting.html:39
-msgid "There is no guarantee for service availability or quality."
-msgstr ""
-
-#: weblate/html/accounts/hosting.html:45
-msgid "Commercial hosting"
-msgstr ""
-=======
 "Källkoden måste vara tillgängliga för allmänheten i ett "
 "versionshanteringssystem som stöds."
 
@@ -579,7 +559,6 @@
 #: weblate/html/accounts/hosting.html:45
 msgid "Commercial hosting"
 msgstr "Kommersiell hosting"
->>>>>>> 6e9f1723
 
 #: weblate/html/accounts/hosting.html:48
 msgid ""
@@ -717,7 +696,6 @@
 #: weblate/html/footer.html:9
 msgid "Documentation"
 msgstr "Dokumentation"
-<<<<<<< HEAD
 
 #: weblate/html/accounts/profile.html:75
 #, fuzzy
@@ -725,15 +703,6 @@
 msgid "Subscription settings"
 msgstr "Prenumerationer"
 
-=======
-
-#: weblate/html/accounts/profile.html:75
-#, fuzzy
-#| msgid "Subscriptions"
-msgid "Subscription settings"
-msgstr "Prenumerationer"
-
->>>>>>> 6e9f1723
 #: weblate/html/accounts/profile.html:88
 msgid "You will receive chosen notifications via email for all your languages."
 msgstr ""
@@ -1088,19 +1057,11 @@
 #| msgid "Toggle text direction"
 msgid "Toggle navigation"
 msgstr "Ändra textriktning"
-<<<<<<< HEAD
 
 #: weblate/html/base.html:51 weblate/html/base.html.py:89
 msgid "Dashboard"
 msgstr ""
 
-=======
-
-#: weblate/html/base.html:51 weblate/html/base.html.py:89
-msgid "Dashboard"
-msgstr ""
-
->>>>>>> 6e9f1723
 #: weblate/html/base.html:54 weblate/html/index.html:27
 #: weblate/html/index.html.py:53
 msgid "Your translations"
@@ -1154,11 +1115,8 @@
 "Customizable quality checks will help you in improving quality of "
 "translations."
 msgstr ""
-<<<<<<< HEAD
-=======
 "Justerbara kvalitetskontroller hjälper dig förbättra kvaliteten på "
 "översättningar."
->>>>>>> 6e9f1723
 
 #: weblate/html/data-root.html:6 weblate/html/index.html:43
 #: weblate/html/share.html:30
@@ -3021,19 +2979,11 @@
 #: weblate/html/translate.html:126
 msgid "List of recent changes done in Weblate"
 msgstr "Lista av ändringar nyligt gjorda i Weblate"
-<<<<<<< HEAD
 
 #: weblate/html/translate.html:137 weblate/html/translate.html.py:205
 msgid "State"
 msgstr "Tillstånd"
 
-=======
-
-#: weblate/html/translate.html:137 weblate/html/translate.html.py:205
-msgid "State"
-msgstr "Tillstånd"
-
->>>>>>> 6e9f1723
 #: weblate/html/translate.html:165
 #, python-format
 msgid "%(user)s has suggested"
@@ -3059,7 +3009,6 @@
 #: weblate/html/translate.html:179
 msgid "-1 vote"
 msgstr "-1-röst"
-<<<<<<< HEAD
 
 #: weblate/html/translate.html:183
 msgid "Accept"
@@ -3073,21 +3022,6 @@
 msgid "Use this translation"
 msgstr "Använd denna översättning"
 
-=======
-
-#: weblate/html/translate.html:183
-msgid "Accept"
-msgstr "Godkänn"
-
-#: weblate/html/translate.html:215
-msgid "Use this translation for all subprojects"
-msgstr "Använd denna översättning för alla underprojekt"
-
-#: weblate/html/translate.html:215
-msgid "Use this translation"
-msgstr "Använd denna översättning"
-
->>>>>>> 6e9f1723
 #: weblate/html/translate.html:259
 msgid "Service"
 msgstr "Tjänst"
@@ -3169,7 +3103,6 @@
 #: weblate/html/translation.html:31
 msgid "Download source file"
 msgstr ""
-<<<<<<< HEAD
 
 #: weblate/html/translation.html:33
 msgid "Download for using within an application."
@@ -3225,63 +3158,6 @@
 "sprida översättningar till en annan gren, fixa inkonsekventa översättningar "
 "eller att översätta nya underprojekt med hjälp av översättningsminnet."
 
-=======
-
-#: weblate/html/translation.html:33
-msgid "Download for using within an application."
-msgstr ""
-
-#: weblate/html/translation.html:33
-#, fuzzy
-#| msgid "Copy word to translation"
-msgid "Download compiled translation"
-msgstr "Kopiera ord till översättning"
-
-#: weblate/html/translation.html:36
-#, fuzzy
-#| msgid "Your translations"
-msgid "Upload translation"
-msgstr "Dina översättningar"
-
-#: weblate/html/translation.html:46 weblate/html/translation.html.py:196
-msgid "Locking"
-msgstr "Låsning"
-
-#: weblate/html/translation.html:51 weblate/html/translation.html.py:142
-#: weblate/trans/models/changes.py:170
-msgid "Automatic translation"
-msgstr "Automatisk översättning"
-
-#: weblate/html/translation.html:78 weblate/html/widgets.html:60
-#: weblate/html/widgets.html.py:68 weblate/html/widgets.html:75
-#: weblate/html/widgets.html.py:83
-msgid "Translation status"
-msgstr "Översättningsstatus"
-
-#: weblate/html/translation.html:83 weblate/html/translation.html.py:265
-#: weblate/html/translation_info.html:9
-msgid "Strings"
-msgstr "Strängar"
-
-#: weblate/html/translation.html:144
-#, fuzzy
-#| msgid ""
-#| "Automatic translation takes existing translations in this project and "
-#| "applies it to the current subproject. It can be used to push translations "
-#| "to a different branch, to fix inconsistent translations or to translate "
-#| "new subproject using translation memory."
-msgid ""
-"Automatic translation takes existing translations in this project and "
-"applies it to the current resource. It can be used to push translations to a "
-"different branch, to fix inconsistent translations or to translate new "
-"resource using translation memory."
-msgstr ""
-"Automatisk översättning tar befintliga översättningar i detta projekt och "
-"tillämpar dem på det aktuella underprojektet. Detta kan användas för att "
-"sprida översättningar till en annan gren, fixa inkonsekventa översättningar "
-"eller att översätta nya underprojekt med hjälp av översättningsminnet."
-
->>>>>>> 6e9f1723
 #: weblate/html/translation.html:151
 msgid "Process"
 msgstr "Process"
@@ -3899,28 +3775,16 @@
 msgstr ""
 
 #: weblate/trans/forms.py:55
-<<<<<<< HEAD
-#, fuzzy
-=======
->>>>>>> 6e9f1723
 #| msgid "Insert tab character"
 msgid "Insert tab character"
 msgstr "Infoga tabulatortecken"
 
 #: weblate/trans/forms.py:56
-<<<<<<< HEAD
-#, fuzzy
-=======
->>>>>>> 6e9f1723
 #| msgid "Insert new line"
 msgid "Insert new line"
 msgstr "Infoga ny rad"
 
 #: weblate/trans/forms.py:57
-<<<<<<< HEAD
-#, fuzzy
-=======
->>>>>>> 6e9f1723
 #| msgid "Insert horizontal ellipsis"
 msgid "Insert horizontal ellipsis"
 msgstr "Infoga horisontell ellips"
