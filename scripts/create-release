--- conflicted
+++ resolved
@@ -40,11 +40,7 @@
 zcat dist/$tarver.tar.gz | bzip2 > dist/$tarver.tar.bz2
 if [ "x$1" = "x--tag" ] ; then
     # PyPi archive upload
-<<<<<<< HEAD
-    twine upload --sign --identity 63CB1DF1EF12CF2AC0EE5A329C27B31342B7511D dist/$tarver*
-=======
     twine upload --sign --identity 63CB1DF1EF12CF2AC0EE5A329C27B31342B7511D dist/$tarver*.tar.gz
->>>>>>> a8bb1110
 fi
 
 
