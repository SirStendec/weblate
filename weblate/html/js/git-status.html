{% load i18n %}
{% load url from future %}

{% with object.git_needs_commit as needs_commit %}
{% if perms.trans.commit_translation or perms.trans.update_translation %}

<div class="btn-group">
<a href="{{ object.get_commit_url }}" title="{% trans "Commit pending changes" %}" class="btn btn-default{% if not needs_commit %} disabled{% endif %}">{% trans "Commit" %}</a>
<a href="{{ object.get_update_url }}" title="{% trans "Pull changes from remote repository" %}" class="btn btn-default{% if not perms.trans.update_translation %} disabled{% endif %}">{% trans "Pull" %}</a>
<a href="{{ object.get_push_url }}" title="{% trans "Push changes to remote repository" %}" class="btn btn-default{% if not perms.trans.push_translation or not object.can_push %} disabled{% endif %}">{% trans "Push" %}</a>
{% if perms.trans.reset_translation %}
<a href="{{ object.get_reset_url }}" title="{% trans "Reset all changes in local repository" %}" class="btn btn-default confirm-reset">{% trans "Reset" %}</a>
{% endif %}
{% if perms.trans.lock_subproject and object.is_git_lockable %}
{% if object.is_git_locked %}
<a href="{{ object.get_unlock_url }}" title="{% trans "Allow changes in the repository" %}" class="btn btn-default">{% trans "Unlock" %}</a>
{% else %}
<a href="{{ object.get_lock_url }}" title="{% trans "Prevent any changes in the repository" %}" class="btn btn-default">{% trans "Lock" %}</a>
{% endif %}
{% endif %}
</div>

{% if needs_commit %}
<p>{% trans "There are some not committed changes!" %}</p>
{% endif %}
{% if object.git_needs_merge %}
<p>{% trans "Remote Git repository needs to be merged!" %}</p>
{% endif %}
{% if object.git_needs_push %}
<p>{% trans "There are some new commits in local Git repository!" %}</p>
{% endif %}


{% if object.subproject_set %}
{% else %}
{% with object.get_last_remote_commit as commit %}
<p>
{% trans "Last remote commit:" %}
{% include "git-commit-info.html" %}
</p>
{% endwith %}
{% with object.get_export_url as export_url %}
{% if export_url %}
<p>
{% trans "Git repository with Weblate translations:" %}
<code class="git-repo ui-corner-all">{{ export_url }}</code>
</p>
{% endif %}
{% endwith %}
{% endif %}

<<<<<<< HEAD
<div class="panel-group" id="accordion">
  <div class="panel panel-default">
    <div class="panel-heading">
      <h4 class="panel-title">
        <a data-toggle="collapse" data-parent="#accordion" href="#git-details">
          {% trans "Details" %}
        </a>
      </h4>
    </div>
    <div id="git-details" class="panel-collapse collapse">
      <div class="panel-body">
        {% if object.subproject_set %}
        {% for sp in object.subproject_set.all %}
        <h4>{{ sp }}</h3>
        <pre>
{{ sp.git_repo.git.status }}
        </pre>
        {% endfor %}
        {% else %}
        <pre>
{{ object.git_repo.git.status }}
        </pre>
        {% endif %}
      </div>
    </div>
  </div>
=======
<div class="details-accordion">
<h3><a href="#">{% trans "Details" %}</a></h3>
<div>
{% if object.subproject_set %}
{% for sp in object.subproject_set.all %}
<h4>{{ sp }}</h3>
<pre>
{{ sp.repository.status }}
</pre>
{% endfor %}
{% else %}
<pre>
{{ object.repository.status }}
</pre>
{% endif %}
</div>
>>>>>>> ff4661b5
</div>

{% endif %}
{% endwith %}<|MERGE_RESOLUTION|>--- conflicted
+++ resolved
@@ -49,7 +49,6 @@
 {% endwith %}
 {% endif %}
 
-<<<<<<< HEAD
 <div class="panel-group" id="accordion">
   <div class="panel panel-default">
     <div class="panel-heading">
@@ -65,35 +64,17 @@
         {% for sp in object.subproject_set.all %}
         <h4>{{ sp }}</h3>
         <pre>
-{{ sp.git_repo.git.status }}
+{{ sp.repository.status }}
         </pre>
         {% endfor %}
         {% else %}
         <pre>
-{{ object.git_repo.git.status }}
+{{ object.repository.status }}
         </pre>
         {% endif %}
       </div>
     </div>
   </div>
-=======
-<div class="details-accordion">
-<h3><a href="#">{% trans "Details" %}</a></h3>
-<div>
-{% if object.subproject_set %}
-{% for sp in object.subproject_set.all %}
-<h4>{{ sp }}</h3>
-<pre>
-{{ sp.repository.status }}
-</pre>
-{% endfor %}
-{% else %}
-<pre>
-{{ object.repository.status }}
-</pre>
-{% endif %}
-</div>
->>>>>>> ff4661b5
 </div>
 
 {% endif %}
