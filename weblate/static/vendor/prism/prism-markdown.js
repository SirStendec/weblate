(function (Prism) {

	// Allow only one line break
	var inner = /(?:\\.|[^\\\n\r]|(?:\n|\r\n?)(?![\r\n]))/.source;

	/**
	 * This function is intended for the creation of the bold or italic pattern.
	 *
	 * This also adds a lookbehind group to the given pattern to ensure that the pattern is not backslash-escaped.
	 *
	 * _Note:_ Keep in mind that this adds a capturing group.
	 *
	 * @param {string} pattern
	 * @returns {RegExp}
	 */
	function createInline(pattern) {
		pattern = pattern.replace(/<inner>/g, function () { return inner; });
		return RegExp(/((?:^|[^\\])(?:\\{2})*)/.source + '(?:' + pattern + ')');
	}


	var tableCell = /(?:\\.|``(?:[^`\r\n]|`(?!`))+``|`[^`\r\n]+`|[^\\|\r\n`])+/.source;
	var tableRow = /\|?__(?:\|__)+\|?(?:(?:\n|\r\n?)|(?![\s\S]))/.source.replace(/__/g, function () { return tableCell; });
	var tableLine = /\|?[ \t]*:?-{3,}:?[ \t]*(?:\|[ \t]*:?-{3,}:?[ \t]*)+\|?(?:\n|\r\n?)/.source;


	Prism.languages.markdown = Prism.languages.extend('markup', {});
	Prism.languages.insertBefore('markdown', 'prolog', {
		'front-matter-block': {
			pattern: /(^(?:\s*[\r\n])?)---(?!.)[\s\S]*?[\r\n]---(?!.)/,
			lookbehind: true,
			greedy: true,
			inside: {
				'punctuation': /^---|---$/,
				'font-matter': {
					pattern: /\S+(?:\s+\S+)*/,
					alias: ['yaml', 'language-yaml'],
					inside: Prism.languages.yaml
				}
			}
		},
		'blockquote': {
			// > ...
			pattern: /^>(?:[\t ]*>)*/m,
			alias: 'punctuation'
		},
		'table': {
			pattern: RegExp('^' + tableRow + tableLine + '(?:' + tableRow + ')*', 'm'),
			inside: {
				'table-data-rows': {
					pattern: RegExp('^(' + tableRow + tableLine + ')(?:' + tableRow + ')*$'),
					lookbehind: true,
					inside: {
						'table-data': {
							pattern: RegExp(tableCell),
							inside: Prism.languages.markdown
						},
						'punctuation': /\|/
					}
				},
				'table-line': {
					pattern: RegExp('^(' + tableRow + ')' + tableLine + '$'),
					lookbehind: true,
					inside: {
						'punctuation': /\||:?-{3,}:?/
					}
				},
				'table-header-row': {
					pattern: RegExp('^' + tableRow + '$'),
					inside: {
						'table-header': {
							pattern: RegExp(tableCell),
							alias: 'important',
							inside: Prism.languages.markdown
						},
						'punctuation': /\|/
					}
				}
			}
		},
		'code': [
			{
				// Prefixed by 4 spaces or 1 tab and preceded by an empty line
				pattern: /((?:^|\n)[ \t]*\n|(?:^|\r\n?)[ \t]*\r\n?)(?: {4}|\t).+(?:(?:\n|\r\n?)(?: {4}|\t).+)*/,
				lookbehind: true,
				alias: 'keyword'
			},
			{
				// ```optional language
				// code block
				// ```
				pattern: /^```[\s\S]*?^```$/m,
				greedy: true,
				inside: {
					'code-block': {
						pattern: /^(```.*(?:\n|\r\n?))[\s\S]+?(?=(?:\n|\r\n?)^```$)/m,
						lookbehind: true
					},
					'code-language': {
						pattern: /^(```).+/,
						lookbehind: true
					},
					'punctuation': /```/
				}
			}
		],
		'title': [
			{
				// title 1
				// =======

				// title 2
				// -------
				pattern: /\S.*(?:\n|\r\n?)(?:==+|--+)(?=[ \t]*$)/m,
				alias: 'important',
				inside: {
					punctuation: /==+$|--+$/
				}
			},
			{
				// # title 1
				// ###### title 6
				pattern: /(^\s*)#.+/m,
				lookbehind: true,
				alias: 'important',
				inside: {
					punctuation: /^#+|#+$/
				}
			}
		],
		'hr': {
			// ***
			// ---
			// * * *
			// -----------
			pattern: /(^\s*)([*-])(?:[\t ]*\2){2,}(?=\s*$)/m,
			lookbehind: true,
			alias: 'punctuation'
		},
		'list': {
			// * item
			// + item
			// - item
			// 1. item
			pattern: /(^\s*)(?:[*+-]|\d+\.)(?=[\t ].)/m,
			lookbehind: true,
			alias: 'punctuation'
		},
		'url-reference': {
			// [id]: http://example.com "Optional title"
			// [id]: http://example.com 'Optional title'
			// [id]: http://example.com (Optional title)
			// [id]: <http://example.com> "Optional title"
			pattern: /!?\[[^\]]+\]:[\t ]+(?:\S+|<(?:\\.|[^>\\])+>)(?:[\t ]+(?:"(?:\\.|[^"\\])*"|'(?:\\.|[^'\\])*'|\((?:\\.|[^)\\])*\)))?/,
			inside: {
				'variable': {
					pattern: /^(!?\[)[^\]]+/,
					lookbehind: true
				},
				'string': /(?:"(?:\\.|[^"\\])*"|'(?:\\.|[^'\\])*'|\((?:\\.|[^)\\])*\))$/,
				'punctuation': /^[\[\]!:]|[<>]/
			},
			alias: 'url'
		},
		'bold': {
			// **strong**
			// __strong__

			// allow one nested instance of italic text using the same delimiter
			pattern: createInline(/\b__(?:(?!_)<inner>|_(?:(?!_)<inner>)+_)+__\b|\*\*(?:(?!\*)<inner>|\*(?:(?!\*)<inner>)+\*)+\*\*/.source),
			lookbehind: true,
			greedy: true,
			inside: {
				'content': {
					pattern: /(^..)[\s\S]+(?=..$)/,
					lookbehind: true,
					inside: {} // see below
				},
				'punctuation': /\*\*|__/
			}
		},
		'italic': {
			// *em*
			// _em_

			// allow one nested instance of bold text using the same delimiter
			pattern: createInline(/\b_(?:(?!_)<inner>|__(?:(?!_)<inner>)+__)+_\b|\*(?:(?!\*)<inner>|\*\*(?:(?!\*)<inner>)+\*\*)+\*/.source),
			lookbehind: true,
			greedy: true,
			inside: {
				'content': {
					pattern: /(^.)[\s\S]+(?=.$)/,
					lookbehind: true,
					inside: {} // see below
				},
				'punctuation': /[*_]/
			}
		},
		'strike': {
			// ~~strike through~~
			// ~strike~
			// eslint-disable-next-line regexp/strict
			pattern: createInline(/(~~?)(?:(?!~)<inner>)+\2/.source),
			lookbehind: true,
			greedy: true,
			inside: {
				'content': {
					pattern: /(^~~?)[\s\S]+(?=\1$)/,
					lookbehind: true,
					inside: {} // see below
				},
				'punctuation': /~~?/
			}
		},
		'code-snippet': {
			// `code`
			// ``code``
			pattern: /(^|[^\\`])(?:``[^`\r\n]+(?:`[^`\r\n]+)*``(?!`)|`[^`\r\n]+`(?!`))/,
			lookbehind: true,
			greedy: true,
			alias: ['code', 'keyword']
		},
		'url': {
			// [example](http://example.com "Optional title")
			// [example][id]
			// [example] [id]
			pattern: createInline(/!?\[(?:(?!\])<inner>)+\](?:\([^\s)]+(?:[\t ]+"(?:\\.|[^"\\])*")?\)|[ \t]?\[(?:(?!\])<inner>)+\])/.source),
			lookbehind: true,
			greedy: true,
			inside: {
				'operator': /^!/,
				'content': {
					pattern: /(^\[)[^\]]+(?=\])/,
					lookbehind: true,
					inside: {} // see below
				},
				'variable': {
					pattern: /(^\][ \t]?\[)[^\]]+(?=\]$)/,
					lookbehind: true
				},
				'url': {
					pattern: /(^\]\()[^\s)]+/,
					lookbehind: true
				},
				'string': {
					pattern: /(^[ \t]+)"(?:\\.|[^"\\])*"(?=\)$)/,
					lookbehind: true
				}
			}
		}
	});

	['url', 'bold', 'italic', 'strike'].forEach(function (token) {
		['url', 'bold', 'italic', 'strike', 'code-snippet'].forEach(function (inside) {
			if (token !== inside) {
				Prism.languages.markdown[token].inside.content.inside[inside] = Prism.languages.markdown[inside];
			}
		});
	});

	Prism.hooks.add('after-tokenize', function (env) {
		if (env.language !== 'markdown' && env.language !== 'md') {
			return;
		}

		function walkTokens(tokens) {
			if (!tokens || typeof tokens === 'string') {
				return;
			}

			for (var i = 0, l = tokens.length; i < l; i++) {
				var token = tokens[i];

				if (token.type !== 'code') {
					walkTokens(token.content);
					continue;
				}

				/*
				 * Add the correct `language-xxxx` class to this code block. Keep in mind that the `code-language` token
				 * is optional. But the grammar is defined so that there is only one case we have to handle:
				 *
				 * token.content = [
				 *     <span class="punctuation">```</span>,
				 *     <span class="code-language">xxxx</span>,
				 *     '\n', // exactly one new lines (\r or \n or \r\n)
				 *     <span class="code-block">...</span>,
				 *     '\n', // exactly one new lines again
				 *     <span class="punctuation">```</span>
				 * ];
				 */

				var codeLang = token.content[1];
				var codeBlock = token.content[3];

				if (codeLang && codeBlock &&
					codeLang.type === 'code-language' && codeBlock.type === 'code-block' &&
					typeof codeLang.content === 'string') {

					// this might be a language that Prism does not support

					// do some replacements to support C++, C#, and F#
					var lang = codeLang.content.replace(/\b#/g, 'sharp').replace(/\b\+\+/g, 'pp');
					// only use the first word
					lang = (/[a-z][\w-]*/i.exec(lang) || [''])[0].toLowerCase();
					var alias = 'language-' + lang;

					// add alias
					if (!codeBlock.alias) {
						codeBlock.alias = [alias];
					} else if (typeof codeBlock.alias === 'string') {
						codeBlock.alias = [codeBlock.alias, alias];
					} else {
						codeBlock.alias.push(alias);
					}
				}
			}
		}

		walkTokens(env.tokens);
	});

	Prism.hooks.add('wrap', function (env) {
		if (env.type !== 'code-block') {
			return;
		}

		var codeLang = '';
		for (var i = 0, l = env.classes.length; i < l; i++) {
			var cls = env.classes[i];
			var match = /language-(.+)/.exec(cls);
			if (match) {
				codeLang = match[1];
				break;
			}
		}

		var grammar = Prism.languages[codeLang];

		if (!grammar) {
			if (codeLang && codeLang !== 'none' && Prism.plugins.autoloader) {
				var id = 'md-' + new Date().valueOf() + '-' + Math.floor(Math.random() * 1e16);
				env.attributes['id'] = id;

				Prism.plugins.autoloader.loadLanguages(codeLang, function () {
					var ele = document.getElementById(id);
					if (ele) {
						ele.innerHTML = Prism.highlight(ele.textContent, Prism.languages[codeLang], codeLang);
					}
				});
			}
		} else {
<<<<<<< HEAD
			// get the textContent of the given env HTML
			var tempContainer = document.createElement('div');
			tempContainer.innerHTML = env.content;
			var code = tempContainer.textContent;

			env.content = Prism.highlight(code, grammar, codeLang);
=======
			env.content = Prism.highlight(textContent(env.content), grammar, codeLang);
>>>>>>> a3e21b93
		}
	});

	var tagPattern = RegExp(Prism.languages.markup.tag.pattern.source, 'gi');

	/**
	 * A list of known entity names.
	 *
	 * This will always be incomplete to save space. The current list is the one used by lowdash's unescape function.
	 *
	 * @see {@link https://github.com/lodash/lodash/blob/2da024c3b4f9947a48517639de7560457cd4ec6c/unescape.js#L2}
	 */
	var KNOWN_ENTITY_NAMES = {
		'amp': '&',
		'lt': '<',
		'gt': '>',
		'quot': '"',
	};

	// IE 11 doesn't support `String.fromCodePoint`
	var fromCodePoint = String.fromCodePoint || String.fromCharCode;

	/**
	 * Returns the text content of a given HTML source code string.
	 *
	 * @param {string} html
	 * @returns {string}
	 */
	function textContent(html) {
		// remove all tags
		var text = html.replace(tagPattern, '');

		// decode known entities
		text = text.replace(/&(\w{1,8}|#x?[\da-f]{1,8});/gi, function (m, code) {
			code = code.toLowerCase();

			if (code[0] === '#') {
				var value;
				if (code[1] === 'x') {
					value = parseInt(code.slice(2), 16);
				} else {
					value = Number(code.slice(1));
				}

				return fromCodePoint(value);
			} else {
				var known = KNOWN_ENTITY_NAMES[code];
				if (known) {
					return known;
				}

				// unable to decode
				return m;
			}
		});

		return text;
	}

	Prism.languages.md = Prism.languages.markdown;

}(Prism));<|MERGE_RESOLUTION|>--- conflicted
+++ resolved
@@ -350,16 +350,7 @@
 				});
 			}
 		} else {
-<<<<<<< HEAD
-			// get the textContent of the given env HTML
-			var tempContainer = document.createElement('div');
-			tempContainer.innerHTML = env.content;
-			var code = tempContainer.textContent;
-
-			env.content = Prism.highlight(code, grammar, codeLang);
-=======
 			env.content = Prism.highlight(textContent(env.content), grammar, codeLang);
->>>>>>> a3e21b93
 		}
 	});
 
