# SOME DESCRIPTIVE TITLE.
# Copyright (C) YEAR THE PACKAGE'S COPYRIGHT HOLDER
# This file is distributed under the same license as the PACKAGE package.
# FIRST AUTHOR <EMAIL@ADDRESS>, YEAR.
# Michal Čihař <michal@cihar.com>, 2012.
#
msgid ""
msgstr ""
"Project-Id-Version: Weblate 1.2\n"
"Report-Msgid-Bugs-To: https://github.com/nijel/weblate/issues\n"
"POT-Creation-Date: 2012-10-31 14:35+0100\n"
"PO-Revision-Date: 2012-10-31 14:40+0200\n"
"Last-Translator: Michal Čihař <michal@cihar.com>\n"
"Language-Team: Czech <http://l10n.cihar.com/projects/weblate/master/cs/>\n"
"Language: cs\n"
"MIME-Version: 1.0\n"
"Content-Type: text/plain; charset=UTF-8\n"
"Content-Transfer-Encoding: 8bit\n"
"Plural-Forms: nplurals=3; plural=(n==1) ? 0 : (n>=2 && n<=4) ? 1 : 2;\n"
"X-Generator: Weblate 1.2\n"

#: urls.py:128 urls.py:135 urls.py:142 urls.py:149
msgid "User registration"
msgstr "Registrace uživatele"

#: urls.py:157
msgid "Account activation"
msgstr "Aktivace účtu"

#: urls.py:166 html/base.html:51 html/registration/login.html:30
msgid "Login"
msgstr "Přihlásit"

#: urls.py:173
msgid "Logged out"
msgstr "Odhlášen"

#: urls.py:178
msgid "Change password"
msgstr "Změna hesla"

#: urls.py:182
msgid "Password changed"
msgstr "Heslo bylo změněno"

#: urls.py:186 urls.py:190 urls.py:194 urls.py:198
msgid "Password reset"
msgstr "Obnovení hesla"

#: accounts/forms.py:91 accounts/forms.py:113
msgid "First name"
msgstr "Křestní jméno"

#: accounts/forms.py:92 accounts/forms.py:114
msgid "Last name"
msgstr "Příjmení"

#: accounts/forms.py:93 accounts/forms.py:123 accounts/i18n.py:36
msgid "E-mail"
msgstr "E-mail"

#: accounts/forms.py:99
msgid "Subject"
msgstr "Předmět"

#: accounts/forms.py:100
msgid "Your name"
msgstr "Vaše jméno"

#: accounts/forms.py:101
msgid "Your email"
msgstr "Váš email"

#: accounts/forms.py:103
msgid "Message"
msgstr "Zpráva"

#: accounts/forms.py:121 accounts/i18n.py:37
msgid "Username"
msgstr "Uživatelské jméno"

#: accounts/forms.py:122
msgid "At least five characters long."
msgstr "Alespoň pět znaků dlouhé."

#: accounts/forms.py:124
msgid "Activation email will be sent here."
msgstr "Na tuto adresu vám přijde aktivační email."

#: accounts/forms.py:125 accounts/i18n.py:38 html/profile.html:24
msgid "Password"
msgstr "Heslo"

#: accounts/forms.py:126
msgid "At least six characters long."
msgstr "Alespoň šest znaků dlouhé."

#: accounts/forms.py:127
msgid "Password (again)"
msgstr "Heslo (znovu)"

#: accounts/forms.py:128
msgid "Repeat the password so we can verify you typed it in correctly."
msgstr "Zopakujte heslo, ať můžeme ověřit, že bylo zadáno správně."

#: accounts/forms.py:135
msgid "Password needs to have at least six characters."
msgstr "Heslo musí být alespoň šest znaků dlouhé."

#: accounts/forms.py:143
msgid "Username needs to have at least five characters."
msgstr "Uživatelské jméno musí být alespoň pět znaků dlouhé."

#: accounts/i18n.py:29
msgid "This username is already taken. Please choose another."
msgstr "Toto uživatelské jméno je již zabrané. Prosím zvolte si jiné."

#: accounts/i18n.py:30
msgid "You must type the same password each time"
msgstr "Obě zadaná hesla se musí shodovat"

#: accounts/i18n.py:31
msgid ""
"This email address is already in use. Please supply a different email "
"address."
msgstr "Tuto adresu již někdo používá. Prosím zadejte jinou."

#: accounts/i18n.py:32
msgid "Old password"
msgstr "Původní heslo"

#: accounts/i18n.py:33
msgid "New password"
msgstr "Nové heslo"

#: accounts/i18n.py:34
msgid "New password confirmation"
msgstr "Potvrzení nového hesla"

#: accounts/i18n.py:35
msgid "The two password fields didn't match."
msgstr "Zadaná hesla se neshodují."

#: accounts/i18n.py:39
msgid ""
"Hold down \"Control\", or \"Command\" on a Mac, to select more than one."
msgstr ""
"Výběr více než jedné položky je možný přidržením klávesy \"Control\" (nebo "
"\"Command\" na Macu)."

#: accounts/i18n.py:42
msgid "Translate using Apertium"
msgstr "Přeložit pomocí Apertium"

#: accounts/i18n.py:43
msgid "Translate using Microsoft Translator"
msgstr "Přeložit pomocí Microsoft Translatoru"

#: accounts/i18n.py:44
msgid "Translate using MyMemory"
msgstr "Přeložit pomocí MyMemory"

#: accounts/i18n.py:45
msgid "Sort this column"
msgstr "Seřadit tento sloupec"

#: accounts/i18n.py:46
msgid "AJAX request to load this content has failed!"
msgstr "AJAX požadavek na nahrání obsahu selhal!"

#: accounts/i18n.py:47
msgid "Loading..."
msgstr "Načítám..."

#: accounts/i18n.py:48
msgid "Failed translation"
msgstr "Překlad selhal"

#: accounts/i18n.py:49
msgid "The request for machine translation has failed."
msgstr "Požadavek na strojový překlad selhal."

#: accounts/i18n.py:50
msgid "Error details:"
msgstr "Podrobnosti chyby:"

#: accounts/i18n.py:51
msgid "Confirm resetting repository"
msgstr "Potvrďte resetování repozitáře"

#: accounts/i18n.py:52
msgid "Resetting the repository will throw away all local changes!"
msgstr "Resetování repositáře zahodí veškeré změny!"

#: accounts/i18n.py:53
msgid "Ok"
msgstr "Ok"

#: accounts/i18n.py:54
msgid "Cancel"
msgstr "Zrušit"

#: accounts/models.py:71
msgid "Interface Language"
msgstr "Jazyk rozhraní"

#: accounts/models.py:77 html/index.html:21 trans/views.py:184
msgid "Languages"
msgstr "Jazyky"

#: accounts/models.py:82
msgid "Secondary languages"
msgstr "Alternativní jazyky"

#: accounts/models.py:91
msgid "Subscribed projects"
msgstr "Sledované projekty"

#: accounts/models.py:95
msgid "Notification on any translation"
msgstr "Upozornění při každém překladu"

#: accounts/models.py:99
msgid "Notification on new string to translate"
msgstr "Upozornění na nové řetězce k překladu"

#: accounts/models.py:103
msgid "Notification on new suggestion"
msgstr "Upozornění na nové návrhy"

#: accounts/models.py:107
msgid "Notification on new contributor"
msgstr "Upozornění na nového přispěvatele"

#: accounts/models.py:223
msgid "Your profile has been migrated, you might want to adjust preferences."
msgstr "Váš profil byl aktualizován, můžete chtít změnit některá nastavení."

#: accounts/views.py:72
msgid "Your profile has been updated."
msgstr "Váš profil byl aktualizován."

#: accounts/views.py:86
msgid "User profile"
msgstr "Uživatelský profil"

#: accounts/views.py:104
msgid "Message has been sent to administrator."
msgstr "Zpráva byla odeslána správci serveru."

#: accounts/views.py:117
msgid "Contact"
msgstr "Kontakt"

#: html/404.html:7
msgid "The page you are looking for was not found."
msgstr "Stránka nebyla nalezena."

#: html/404.html:11
msgid ""
"However the following translation projects are available on this server:"
msgstr "Na tomto serveru se nicméně překládají následující projekty:"

#: html/500.html:5
msgid "Server Error"
msgstr "Chyba serveru"

#: html/500.html:8
msgid ""
"The server had serious problems while serving your request. We've just sent "
"our trained monkeys to fix the issue."
msgstr ""
"Server měl vážné problémy se zpracováním vašeho požadavku. Zrovna jsme "
"vyslali cvičené opice, aby problém opravily."

#: html/about.html:7 html/base.html:83 html/engage.html:60 trans/views.py:1353
msgid "About Weblate"
msgstr "O Weblate"

#: html/about.html:9
msgid ""
"Weblate is a web based translation tool with tight Git integration. It "
"features simple and clean user interface, propagation of translations across "
"subprojects, consistency checks and automatic linking to source files."
msgstr ""
"Weblate je nástroj pro překládání přes webové rozhraní s těsnou vazbou na "
"Git. Má jednoduché uživatelské rozhraní, umožňuje propagaci překladů mezi "
"podprojekty, kontrolu překladu nebo zobrazení odkazů na zdrojové soubory."

#: html/about.html:11
msgid ""
"If you are looking for support for Weblate or want to file bug reports check "
"its website at <a href=\"http://weblate.org/\">weblate.org</a>."
msgstr ""
"Pokud hledáte podporu pro Weblate nebo chcete nahlásit chybu, podívejte se "
"na jeho stránky na <a href=\"http://weblate.org/\">weblate.org</a>."

#: html/about.html:13
msgid ""
"Weblate is free software created by volunteers, but you can still support "
"them financially:"
msgstr ""
"Weblate je svobodný software vytvořený dobrovolníky, který můžete podpořit "
"finančně:"

#: html/about.html:16
msgid "Flattr Weblate!"
msgstr "Oflattrujte Weblate!"

#: html/about.html:17
msgid "Donate to Weblate!"
msgstr "Přispějte na Weblate!"

#: html/about.html:20
msgid "Versions"
msgstr "Verze"

#: html/about.html:22
msgid "This site is built using following projects:"
msgstr "Tyto stránky jsou vybudovány za použití na následujících projektů:"

#: html/about.html:36 html/data.html:18
msgid "Statistics"
msgstr "Statistika"

#: html/about.html:40
msgid "Strings to translate"
msgstr "Řetězců k překladu"

#: html/about.html:44
msgid "Used languages"
msgstr "Používaných jazyků"

#: html/about.html:48
msgid "Registered users"
msgstr "Registrovaných uživatelů"

#: html/about.html:52 html/profile.html:51
msgid "Suggestions made"
msgstr "Návrhů"

#: html/about.html:56 html/profile.html:55
msgid "Translations made"
msgstr "Překladů"

#: html/base.html:45
#, python-format
msgid "Logged in as %(name)s"
msgstr "Přihlášen jako %(name)s"

#: html/base.html:46
msgid "Logout"
msgstr "Odhlásit"

#: html/base.html:49 html/registration/registration_form.html:25
msgid "Register"
msgstr "Registrace"

#: html/base.html:56 html/admin/report.html:8 html/admin/ssh.html:8
msgid "Home"
msgstr "Domů"

#: html/base.html:82 html/engage.html:59
#, python-format
msgid "Powered by <a href=\"http://weblate.org/\">Weblate %(version)s</a>"
msgstr "Provozováno na <a href=\"http://weblate.org/\">Weblate %(version)s</a>"

#: html/base.html:84 html/engage.html:61
msgid "Contact us"
msgstr "Napište nám"

#: html/base.html:85 html/engage.html:62
msgid "Documentation"
msgstr "Dokumentace"

#: html/check.html:7 html/check_project.html:7 html/check_subproject.html:7
#: html/checks.html:7
msgid "checks"
msgstr "kontroly"

#: html/check.html:18 html/check_project.html:19 html/check_subproject.html:20
#, python-format
msgid ""
"More information about this check is available in the <a href=\"%(link)s"
"\">documentation</a>."
msgstr ""
"Více informací o této kontrole je k dispozici v <a href=\"%(link)s"
"\">dokumentaci</a>."

#: html/check.html:26 html/check_project.html:26 html/data.html:28
#: html/index.html:37 html/list-translations.html:6 html/translate.html:169
#: html/js/other.html:6 html/js/similar.html:6
msgid "Project"
msgstr "Projekt"

#: html/check.html:27 html/check_project.html:27 html/check_subproject.html:28
#: html/checks.html:16
msgid "Failures"
msgstr "Chyby"

#: html/check.html:40 html/check_project.html:40 html/check_subproject.html:47
msgid "There are no matching failed checks!"
msgstr "Neodpovídají žádné selhavší kontroly!"

#: html/check_subproject.html:27 html/dictionary.html:33
#: html/last-changes.html:9 html/translate.html:67 html/translate.html.py:174
#: html/js/dictionary.html:6 html/js/other.html:6 html/js/similar.html:6
#: trans/forms.py:223
msgid "Translation"
msgstr "Překlad"

#: html/check_subproject.html:39 html/dictionary.html:32
#: html/source-review.html:31 html/subproject.html:34 html/translate.html:53
#: html/translate.html.py:174 html/js/dictionary.html:6 html/js/other.html:6
#: html/js/similar.html:6 trans/forms.py:222
msgid "Source"
msgstr "Zdroj"

#: html/checks.html:15
msgid "Check"
msgstr "Kontrola"

#: html/contact.html:7
msgid ""
"Please contact us in English, otherwise we might be unable to understand "
"your request."
msgstr ""
"Prosím pište nám v angličtině, jinak se může stát, že vašemu požadavku "
"nebudeme rozumět."

#: html/contact.html:13
msgid "Send"
msgstr "Odeslat"

#: html/data.html:7
msgid "data"
msgstr "data"

#: html/data.html:12
msgid "Data export"
msgstr "Export dat"

#: html/data.html:15
msgid "You can retrieve various data from Weblate in machine readable format."
msgstr ""
"Z Weblate si můžete stáhnout různá data ve strojově zpracovatelném formátu."

#: html/data.html:21
#, python-format
msgid ""
"Translation statistics for every subproject in JSON format allow you to use "
"these data in other websites or tools. Format of the data is described in <a "
"href=\"%(api_docs)s\">the documentation</a>."
msgstr ""
"Statistiky překladů pro každý podprojekt ve formátu JSON umožňují použít "
"tyto údaje v jiných webové stránkách nebo nástrojích. Formát dat je popsán v "
"<a href=\"%(api_docs)s\">dokumentaci</a>."

#: html/data.html:29
msgid "URL"
msgstr "URL"

#: html/data.html:30
msgid "Link"
msgstr "Odkaz"

#: html/data.html:37 html/translation.html:54
msgid "Download"
msgstr "Stáhnout"

#: html/dictionaries.html:8 html/dictionary.html:7
msgid "glossaries"
msgstr "glosáře"

#: html/dictionaries.html:15 html/languages.html:14
#: html/list-translations.html:6
msgid "Language"
msgstr "Jazyk"

#: html/dictionaries.html:16
msgid "Words"
msgstr "Slov"

#: html/dictionary.html:15 html/translate.html:167
msgid "Glossary"
msgstr "Glosář"

#: html/dictionary.html:19 html/source-review.html:19 html/translate.html:20
msgid "First"
msgstr "První"

#: html/dictionary.html:20 html/source-review.html:20 html/translate.html:21
msgid "Previous"
msgstr "Předchozí"

#: html/dictionary.html:21 html/source-review.html:21 html/translate.html:22
#, python-format
msgid "%(position)s / %(total)s"
msgstr "%(position)s / %(total)s"

#: html/dictionary.html:22 html/source-review.html:22 html/translate.html:23
msgid "Next"
msgstr "Následující"

#: html/dictionary.html:23 html/source-review.html:23 html/translate.html:24
msgid "Last"
msgstr "Poslední"

#: html/dictionary.html:48
msgid "Edit"
msgstr "Upravit"

#: html/dictionary.html:57 html/translate.html:116
msgid "Delete"
msgstr "Smazat"

#: html/dictionary.html:66
msgid "No words found!"
msgstr "Nebyly nalezena žádná slova!"

#: html/dictionary.html:69 html/project.html:36 html/subproject.html:24
#: html/translation.html:28
msgid "Tools"
msgstr "Nástroje"

#: html/dictionary.html:74
msgid "Add new word"
msgstr "Přidat nové slovo"

#: html/dictionary.html:77
msgid "Import glossary"
msgstr "Importovat glosář"

#: html/dictionary.html:79
msgid "Export glossary"
msgstr "Exportovat glosář"

#: html/dictionary.html:90
msgid "Add"
msgstr "Přidat"

#: html/dictionary.html:99
msgid ""
"You can upload any format which is understood by Translate Toolkit "
"(including TBX, CSV or Gettext PO files)."
msgstr ""
"Můžete nahrát jakýkoliv formát, kterému rozumí Translate Toolkit (včetně "
"TBX, CSV nebo PO souboru Gettextu)."

#: html/dictionary.html:106
msgid "Import"
msgstr "Nahrát"

#: html/dictionary.html:114
msgid "You can download glossary in following formats:"
msgstr "Glosář je možné stáhnout v následujících formátech:"

#: html/dictionary.html:117
msgid "Comma separated values (CSV)"
msgstr "Hodnoty oddělené čárkami (CSV)"

#: html/dictionary.html:118
msgid "Gettext (PO)"
msgstr "Gettext (PO)"

#: html/edit_dictionary.html:7
msgid "dictionaries"
msgstr "slovníky"

#: html/edit_dictionary.html:14
msgid "Change word"
msgstr "Změna slova"

#: html/edit_dictionary.html:21 html/profile.html:70 html/translate.html:147
msgid "Save"
msgstr "Uložit"

#: html/engage.html:12 html/engage.html.py:38
#, python-format
msgid "Get involved in %(project)s!"
msgstr "Zapojte se do projektu %(project)s!"

#: html/engage.html:13
#, python-format
msgid ""
"Get involved in %(project)s, which is currently being translated into "
"%(languages)s languages using Weblate."
msgstr ""
"Zapojte se do projektu %(project)s, který je překládán do %(languages)s "
"jazyků za použití Weblate."

#: html/engage.html:41
msgid "Hi, and thank you for your interest!"
msgstr "Ahoj a děkujeme za váš zájem!"

#: html/engage.html:44
#, python-format
msgid ""
"%(name)s is being translated using <a href=\"http://weblate.org/\">Weblate</"
"a>, a web tool designed to ease translating for both developers and "
"translators."
msgstr ""
"Projekt %(name)s je překládán pomocí <a href=\"http://weblate.org/\"> "
"Weblate</a>, webového nástroje, který usnadní překládání jak pro vývojáře "
"tak i pro překladatele."

#: html/engage.html:47
#, python-format
msgid ""
"Translation project for %(name)s currently contains %(total)s strings for "
"translation and is <a href=\"%(url)s\">being translated into %(languages)s "
"languages</a>. Overall, these translations are %(percent)s%% complete."
msgstr ""
"Překlad projektu %(name)s v současné době obsahuje %(total)s řetězců k "
"překladu a je <a href=\"%(url)s\">překládán do %(languages)s jazyků</a>. "
"Celkově je tento překlad hotový z %(percent)s%%."

#: html/engage.html:51
#, python-format
msgid ""
"If you would like to contribute to translation of %(name)s, you need to <a "
"href=\"%(reg_url)s\">register on this server</a>."
msgstr ""
"Pokud chcete přispět do překladu projektu %(name)s, musíte se na tomto "
"serveru <a href=\"%(reg_url)s\">zaregistrovat</a>."

#: html/engage.html:54
#, python-format
msgid ""
"Once you have activated your account just proceed to the <a href=\"%(url)s"
"\">translation section</a>."
msgstr ""
"Jakmile budete mít aktivovaný účet můžete pokračovat <a href=\"%(url)s\">k "
"překladům</a>."

#: html/index.html:9
msgid ""
"This site runs <a href=\"http://weblate.org/\">Weblate</a> for translating "
"the software projects listed below. You need to be logged in for "
"translating, otherwise you can only make suggestions."
msgstr ""
"Tyto stránky běží na <a href=\"http://weblate.org/\">Weblate</a> a slouží k "
"překladu níže uvedených projektů. Pro překlad musíte být přihlášeni, jinak "
"můžete jen podávat návrhy."

#: html/index.html:13 html/subproject.html:15 html/translate.html:67
msgid "Translations"
msgstr "Překlady"

#: html/index.html:18
msgid "Your translations"
msgstr "Vaše překlady"

#: html/index.html:20
msgid "Projects"
msgstr "Projekty"

#: html/index.html:22
msgid "Checks"
msgstr "Kontroly"

#: html/index.html:38 html/index.html.py:74 html/languages.html:15
#: html/list-translations.html:7 html/project.html:21
msgid "Translated"
msgstr "Přeloženo"

#: html/index.html:54
msgid "Summaries"
msgstr "Souhrny"

#: html/index.html:59 html/project.html:41 html/subproject.html:29
#: html/translation.html:34 html/translation.html.py:79
msgid "Recent changes"
msgstr "Nedávné změny"

#: html/index.html:60
msgid "Most active translators"
msgstr "Nejaktivnější překladatelé"

#: html/index.html:61
msgid "Most active suggesters"
msgstr "Nejaktivnější navrhovatelé"

#: html/index.html:62
msgid "Others"
msgstr "Další"

#: html/index.html:73 html/index.html.py:92 html/last-changes.html:8
msgid "User"
msgstr "Uživatel"

#: html/index.html:93
msgid "Suggested"
msgstr "Navrhnuto"

#: html/index.html:108
msgid "Languages summary"
msgstr "Přehled jazyků"

#: html/index.html:109
msgid "Checks overview"
msgstr "Souhrn kontrol"

#: html/language.html:6 html/languages.html:6
msgid "languages"
msgstr "jazyky"

#: html/last-changes.html:7
msgid "Date"
msgstr "Datum"

#: html/last-changes.html:22 html/translate.html:204
msgid "No recent activity has been recorded."
msgstr "Nebyla zaznamenána žádná nedávná aktivita."

#: html/list-translations.html:8
msgctxt "Number of fuzzy strings"
msgid "Fuzzy"
msgstr "Nejasných"

#: html/list-translations.html:9
msgctxt "Number of failing checks"
msgid "Checks"
msgstr "Kontrol"

#: html/list-translations.html:24
#, python-format
msgid "There is %(count)s not translated string."
msgid_plural "There are %(count)s not translated strings."
msgstr[0] "V překladu je %(count)s nepřeložený řetězec."
msgstr[1] "V překladu jsou %(count)s nepřeložené řetězce."
msgstr[2] "V překladu je %(count)s nepřeložených řetězců."

#: html/list-translations.html:24 html/translate.html:16
msgid "Translate"
msgstr "Přeložit"

#: html/list-translations.html:29
#, python-format
msgid "There is %(count)s failing check."
msgid_plural "There are %(count)s failing checks."
msgstr[0] "V překladu je %(count)s selhavší kontrola."
msgstr[1] "V překladu jsou %(count)s selhavší kontroly."
msgstr[2] "V překladu je %(count)s selhavších kontrol."

#: html/list-translations.html:29 html/translation.html:83
msgid "Review"
msgstr "Zkontrolovat"

#: html/profile.html:11
msgid "Please fix errors in the form."
msgstr "Prosím opravte chyby ve formuláři."

#: html/profile.html:21
msgid "Preferences"
msgstr "Nastavení"

#: html/profile.html:22
msgid "Subscriptions"
msgstr "Upozornění"

#: html/profile.html:23
msgid "Account"
msgstr "Účet"

#: html/profile.html:25
msgid "Information"
msgstr "Informace"

#: html/profile.html:33
msgid "You will receive chosen notifications via email for all your languages."
msgstr "Vybraná upozornění vám budou chodit pro všechny vaše jazyky."

#: html/profile.html:42
msgid "Your name and email will appear as author on Git commits."
msgstr "Vaše jméno a email budou použity jako autor v commitech do Gitu."

#: html/profile.html:46
#, python-format
msgid "You can change password on <a href=\"%(pw_url)s\">separate page</a>."
msgstr ""
"Heslo si můžete změnit na <a href=\"%(pw_url)s\">samostatné stránce</a>."

#: html/profile.html:59
msgid "Last login"
msgstr "Poslední přihlášení"

#: html/profile.html:63
msgid "Registration date"
msgstr "Datum registrace"

#: html/project.html:11 html/source.html:13 html/subproject.html:11
#: html/translation.html:13
msgid "Project Information"
msgstr "Informace o projektu"

#: html/project.html:15
msgid "Subprojects"
msgstr "Podprojekty"

#: html/project.html:20
msgid "Subproject"
msgstr "Podprojekt"

#: html/project.html:40
msgid "Glossaries"
msgstr "Glosáře"

#: html/project.html:43 html/subproject.html:31 html/translation.html:39
msgid "Git maintenance"
msgstr "Správa Gitu"

#: html/project.html:45 html/subproject.html:33 html/translation.html:42
msgid "Share"
msgstr "Sdílejte"

#: html/project.html:53
msgid "Manage all glossaries"
msgstr "Spravovat všechny glosáře"

#: html/project_info.html:2
msgid "Project website:"
msgstr "Stránky projektu:"

#: html/project_info.html:4
msgid "Mailing list for translators:"
msgstr "Emailová konference pro překladatele:"

#: html/project_info.html:7
msgid "Instructions for translators:"
msgstr "Návod pro překladatele:"

#: html/share.html:4
msgid "Share on Facebook!"
msgstr "Sdílejte na Facebooku!"

#: html/share.html:5
#, python-format
msgid "Translate %(object)s using %%23Weblate!"
msgstr "Překládejte %(object)s pomocí %%23Weblate!"

#: html/share.html:5
msgid "Tweet this translation!"
msgstr "Twittrujte tento překlad!"

#: html/share.html:9
#, python-format
msgid ""
"You can also promote this translation project using various <a href="
"\"%(widgets_url)s\">widgets</a>."
msgstr ""
"Váš překladový projekt můžete propagovat pomocí různých <a href="
"\"%(widgets_url)s\">widgetů</a>."

#: html/share.html:13
#, python-format
msgid ""
"Various <a href=\"%(data_url)s\">data exports</a> are available in machine "
"readable formats."
msgstr ""
"Jsou k dispozici i <a href=\"%(data_url)s\">různé exporty data</a> ve "
"strojově čitelném formátu."

#: html/source-review.html:9 html/source.html:8
msgid "source"
msgstr "zdroj"

#: html/source-review.html:10
msgid "review"
msgstr "zkontrolovat"

#: html/source-review.html:15
msgid "Strings to review"
msgstr "Řetězce ke kontrole"

#: html/source-review.html:32
msgid "Notes"
msgstr "Poznámky"

#: html/source-review.html:43 html/translate.html:87
#, python-format
msgid "Ignore: %(check)s"
msgstr "Ignorovat: %(check)s"

#: html/source-review.html:54
msgid "No matching source strings found!"
msgstr "Nebyly nalezeny žádné odpovídající zdrojové řetězce!"

#: html/source.html:19 html/translation.html:19
msgid "Strings to check"
msgstr "Řetězce ke kontrole"

#: html/subproject.html:28 trans/models.py:248
msgid "New language"
msgstr "Nový jazyk"

#: html/subproject.html:39
#, python-format
msgid ""
"Should your language be missing, please follow <a href=\"%(url)s"
"\">translator instructions</a>."
msgstr ""
"Pokud váš jazyk chybí, prosím postupujte <a href=\"%(url)s\">podle instrukcí "
"pro překladatele</a>."

#: html/subproject.html:41
#, python-format
msgid ""
"Should your language be missing, please <a href=\"%(contact_url)s?subject=New"
"+language+request+for+%(object)s\">contact us</a>."
msgstr ""
"Pokud váš jazyk chybí, prosím <a href=\"%(contact_url)s?subject=New+language"
"+request+for+%(object)s\">napište nám</a>."

#: html/subproject.html:56
msgid "Source strings review"
msgstr "Kontrola zdrojových řetězců"

#: html/subproject_info.html:6
msgid "Git repository:"
msgstr "Git repozitář:"

#: html/subproject_info.html:9 html/subproject_info.html.py:11
#, python-format
msgid "%(branch)s branch"
msgstr "větev %(branch)s"

#: html/translate.html:11
msgid "translate"
msgstr "překlad"

#: html/translate.html:28
#, python-format
msgid "Current filter: %(filter_name)s (%(filter_pos)s / %(filter_count)s)"
msgstr "Filtr: %(filter_name)s (%(filter_pos)s / %(filter_count)s)"

#: html/translate.html:58
msgid "Context"
msgstr "Kontext"

#: html/translate.html:64
msgid "Copy"
msgstr "Kopírovat"

#: html/translate.html:72
msgctxt "Message is fuzzy"
msgid "Fuzzy"
msgstr "Nejasné"

#: html/translate.html:73
msgid "Special characters:"
msgstr "Zvláštní znaky:"

#: html/translate.html:74
msgid "Insert tab character"
msgstr "Vložit tabulátor"

#: html/translate.html:75
msgid "Insert new line"
msgstr "Vložit nový řádek"

#: html/translate.html:76
msgid "Insert horizontal elipsis"
msgstr "Vložit výpustku"

#: html/translate.html:82 trans/views.py:101
msgid "Failing checks"
msgstr "Selhavší kontroly"

#: html/translate.html:99
msgid "Suggestions"
msgstr "Návrhy"

#: html/translate.html:106
#, python-format
msgid "Suggested by %(user)s"
msgstr "Navrhl %(user)s"

#: html/translate.html:108
msgid "Suggested by anonymous user"
msgstr "Navrhl nepřihlášený uživatel"

#: html/translate.html:113
msgid "Accept"
msgstr "Přijmout"

#: html/translate.html:129
msgid "Used in"
msgstr "Použito v"

#: html/translate.html:135
msgid "Comments"
msgstr "Komentáře"

#: html/translate.html:141
msgid "Flags"
msgstr "Příznaky"

#: html/translate.html:151
#, python-format
msgid ""
"<a href=\"%(login_url)s?next=%(translate_url)s\">Log in</a> for saving "
"translations."
msgstr ""
"Pro ukládání překladů <a href=\"%(login_url)s?next=%(translate_url)s\">se "
"přihlašte</a>."

#: html/translate.html:154
msgid "Suggest"
msgstr "Navrhnout"

#: html/translate.html:160
msgid "Translation context"
msgstr "Souvislosti překladu"

#: html/translate.html:164
msgid "Messages placed around this one"
msgstr "Řetězce umístěné okolo aktuální"

#: html/translate.html:164
msgid "Nearby messages"
msgstr "Okolní řetězce"

#: html/translate.html:165
msgid "Similar messages"
msgstr "Podobné řetězce"

#: html/translate.html:166
msgid "Same message used in different subprojects"
msgstr "Stejná zpráva použitá v různých podprojektech"

#: html/translate.html:166
msgid "All locations"
msgstr "Všechna umístění"

#: html/translate.html:167
msgid "Words extracted from glossary"
msgstr "Vybraná slova z glosáře"

#: html/translate.html:168
msgid "List of recent changes done in Weblate"
msgstr "Seznam nedávných změn provedených ve Weblate"

#: html/translate.html:168
msgid "Recent edits"
msgstr "Nedávné změny"

#: html/translate.html:169
msgid "Information about project"
msgstr "Informace o projektu"

#: html/translate.html:174 html/js/other.html:6 html/js/similar.html:6
msgid "State"
msgstr "Stav"

#: html/translation.html:32 html/translation.html.py:48
msgid "Search"
msgstr "Hledat"

#: html/translation.html:33
msgid "Files"
msgstr "Soubory"

#: html/translation.html:36
msgid "Automatic translation"
msgstr "Automatický překlad"

#: html/translation.html:41
msgid "Locking"
msgstr "Zamykání"

#: html/translation.html:56
#, python-format
msgid ""
"You can <a href=\"%(download_url)s\">download</a> file for offline "
"translation."
msgstr ""
"Můžete si <a href=\"%(download_url)s\">stáhnout</a> soubor pro překlad na "
"vašem počítači."

#: html/translation.html:60 html/translation.html.py:72
msgid "Upload"
msgstr "Nahrát"

#: html/translation.html:62
msgid ""
"Uploaded file will be merged with current translation. In case you want to "
"overwrite already translated strings, don't forget to enable it."
msgstr ""
"Nahraný soubor bude sloučen se stávajícími překlady. Pokud chcete přepsat "
"již přeložené řetězce, nezapomeňte to povolit."

#: html/translation.html:64
msgid "Uploaded file will be merged with current translation."
msgstr "Nahraný soubor bude sloučen se stávajícími překlady."

#: html/translation.html:85
msgid "Review translations touched by other users."
msgstr "Zkontrolovat překlady od ostatních uživatelů."

#: html/translation.html:90
msgid "Start review"
msgstr "Začít kontrolu"

#: html/translation.html:97
msgid ""
"Automatic translation takes existing translations in this project and "
"applies it to the current subproject. It can be used to push translations to "
"a different branch or to fix inconsistent translations."
msgstr ""
"Automatický překlad použije stávající překlady v projektu na tento "
"podprojekt. Může být užitečný pro sloučení překladů z jiné větve nebo opravu "
"nekonzistentních překladů."

#: html/translation.html:103
msgid "Process"
msgstr "Zpracovat"

#: html/translation.html:109
msgid "Locking the translation will prevent others to work on translation."
msgstr "Zamknutím zabráníte ostatním pracovat na překladu."

#: html/translation.html:111
msgid "Locked by:"
msgstr "Zamkl:"

#: html/translation.html:112
msgid "Lock valid till:"
msgstr "Zámek je platný do:"

#: html/translation.html:114
msgid "Translation is currently not locked."
msgstr "Překlad není uzamčený."

#: html/translation.html:118 html/js/git-status.html:16
msgid "Unlock"
msgstr "Odemknout"

#: html/translation.html:120 html/js/git-status.html:18
msgid "Lock"
msgstr "Zamknout"

#: html/translation_info.html:8
#, python-format
msgid ""
"There are %(count)s strings, out of which %(translated)s&#37; is translated "
"and %(fuzzy)s&#37; is fuzzy."
msgstr ""
"Překlad čítá %(count)s řetězců, ze kterých je %(translated)s&#37; přeloženo "
"a %(fuzzy)s&#37; nejasných."

#: html/unit-state.html:3
msgid "Message is fuzzy"
msgstr "Řetězec je nejasný"

#: html/unit-state.html:4
msgid "Message has failing checks"
msgstr "Řetězec má selhavší kontroly"

#: html/unit-state.html:5
msgid "Message is translated"
msgstr "Řetězec je přeložený"

#: html/widgets.html:7
msgid "widgets"
msgstr "widgety"

#: html/widgets.html:12
msgid "Widgets"
msgstr "Widgety"

#: html/widgets.html:15
msgid ""
"You can use following widgets to promote translation of your project. They "
"can increase visibility of your translation projects and bring new "
"contributors."
msgstr ""
"Pro propagaci překladu tohoto projektu můžete použít následující widgety. "
"Mohou zvýšit povědomí o překladu a přilákat nové přispěvatele."

#: html/widgets.html:19
#, python-format
msgid ""
"You can also point newcomers to the introduction page at <a href="
"\"%(engage_url)s\">%(engage_url)s</a>."
msgstr ""
"Nově příchozí můžete také odkazovat na informativní stránku na <a href="
"\"%(engage_url)s\">%(engage_url)s</a>."

#: html/widgets.html:22
msgid "Image widgets"
msgstr "Obrázkové widgety"

#: html/widgets.html:25
#, python-format
msgid "Image %(widget)s"
msgstr "Obrázek %(widget)s"

#: html/widgets.html:27
msgid "Color variants:"
msgstr "Barevné varianty:"

#: html/widgets.html:35
msgid "Code:"
msgstr "Kód:"

#: html/admin/custom-index.html:10
msgid "Reports"
msgstr "Hlášení"

#: html/admin/custom-index.html:14 html/admin/report.html:4
#: html/admin/report.html.py:13
msgid "Status of repositories"
msgstr "Stav Git repozitáře"

#: html/admin/custom-index.html:23 html/admin/ssh.html:4
#: html/admin/ssh.html.py:8
msgid "SSH keys"
msgstr "SSH klíče"

#: html/admin/report.html:8
msgid "Status"
msgstr "Stav"

#: html/admin/report.html:17
#, python-format
msgid ""
"Not showing status of linked repository. Check <a href=\"#%(slug)s\">"
"%(repo)s</a> instead."
msgstr ""
"Nezobrazuji stav odkazovaného repozitáře. Podívejte se na <a href=\"#%(slug)s"
"\">%(repo)s</a>."

#: html/admin/ssh.html:14
msgid "Public SSH key"
msgstr "Veřejný SSH klíč"

#: html/admin/ssh.html:15
msgid "Weblate currently uses following SSH key:"
msgstr "Weblate v současné době používá tento SSH klíč:"

#: html/admin/ssh.html:22
msgid "Generate SSH key"
msgstr "Vytvořit SSH klíč"

#: html/admin/ssh.html:23
msgid ""
"You don't seem to have existing SSH key, by pressing button below Weblate "
"will generate it for you."
msgstr ""
"Zdá se, že nemáte SSH klíč, Weblate ho pro vás může vytvořit po stisknutí "
"následujícího tlačítka."

#: html/admin/ssh.html:26
msgid "Generate"
msgstr "Vytvořit"

#: html/admin/ssh.html:32
msgid "More information"
msgstr "Více informací"

#: html/admin/ssh.html:34
#, python-format
msgid ""
"You can find more information about setting up SSH keys in <a href="
"\"%(ssh_docs)s\">the Weblate manual</a>."
msgstr ""
"Další informace o používání SSH klíčů naleznete v <a href=\"%(ssh_docs)s"
"\">příručce Weblate</a>."

#: html/js/dictionary.html:18
msgid "No related strings found in dictionary."
msgstr "Ve slovníku nebyly nalezeny žádná související slova."

#: html/js/git-status.html:8
msgid "Commit pending changes"
msgstr "Zapsat nevyřízené změny"

#: html/js/git-status.html:8
msgid "Commit"
msgstr "Zapsat"

#: html/js/git-status.html:9
msgid "Pull changes from remote repository"
msgstr "Vyzvednout změny ze vzdáleného repozitáře"

#: html/js/git-status.html:9
msgid "Pull"
msgstr "Vyzvednout"

#: html/js/git-status.html:10
msgid "Push changes to remote repository"
msgstr "Odeslat změny do vzdáleného repozitáře"

#: html/js/git-status.html:10
msgid "Push"
msgstr "Odeslat"

#: html/js/git-status.html:12
msgid "Reset all changes in local repository"
msgstr "Resetovat všechny změny v repozitáři"

#: html/js/git-status.html:12
msgid "Reset"
msgstr "Reset"

#: html/js/git-status.html:16
msgid "Allow changes in the repository"
msgstr "Povolí změny v repozitáři"

#: html/js/git-status.html:18
msgid "Prevent any changes in the repository"
msgstr "Zakáže změny v repozitáři"

#: html/js/git-status.html:24
msgid "There are some not commited changes!"
msgstr "V repozitáři jsou nezapsané změny!"

#: html/js/git-status.html:27
msgid "Remote Git repository needs to be merged!"
msgstr "Vzdálený Git repozitář potřebuje sloučit změny!"

#: html/js/git-status.html:30
msgid "There are some new commits in local Git repository!"
msgstr "V lokálním Git repozitáři jsou nové commity!"

#: html/js/git-status.html:34
msgid "Details"
msgstr "Podrobnosti"

#: html/js/other.html:17
msgid "Use this translation for all subprojects"
msgstr "Použít tento překlad pro všechny podprojekty"

#: html/js/other.html:17
msgid "Use this translation"
msgstr "Použít tento překlad"

#: html/js/other.html:25
msgid "No other strings found."
msgstr "Nebyly nalezeny žádné další řetězce."

#: html/js/similar.html:20
msgid "No similar strings found."
msgstr "Nebyly nalezeny žádné podobné řetězce."

#: html/mail/any_translation.txt:1
#, python-format
msgid ""
"Hi,\n"
"\n"
"there has been new translation on %(translation)s at %(site_title)s.\n"
msgstr ""
"Ahoj,\n"
"\n"
"v překladu %(translation)s na %(site_title)s byl nově přeložen řetězec.\n"

#: html/mail/any_translation.txt:6 html/mail/new_suggestion.txt:6
msgid "Source string:"
msgstr "Zdrojový řetězec:"

#: html/mail/any_translation.txt:10 html/mail/new_suggestion.txt:10
msgid "Translation:"
msgstr "Překlad:"

#: html/mail/any_translation.txt:14
msgid "Previous translation:"
msgstr "Původní překlad:"

#: html/mail/any_translation.txt:16
msgid "Previously not translated"
msgstr "Původně nebylo přeloženo"

#: html/mail/any_translation_subject.txt:1
#, python-format
msgid "New translation in %(translation)s"
msgstr "Nový překlad v %(translation)s"

#: html/mail/footer.txt:1
msgid "Translation summary:"
msgstr "Souhrn překladu:"

#: html/mail/footer.txt:3
msgid "Total strings:"
msgstr "Celkem řetězců:"

#: html/mail/footer.txt:4
msgid "Translated strings:"
msgstr "Přeložených řetězců:"

#: html/mail/footer.txt:5
msgid "Fuzzy strings:"
msgstr "Nejasných řetězců:"

#: html/mail/footer.txt:7
#, python-format
msgid "You can translate at %(translation_url)s"
msgstr "Překládat můžete na %(translation_url)s"

#: html/mail/footer.txt:10
msgid "Sent by Weblate translation system"
msgstr "Odesláno překladovým systémem Weblate"

#: html/mail/new_contributor.txt:1
#, python-format
msgid ""
"Hi,\n"
"\n"
"%(username)s has just made his first contribution on %(translation)s at "
"%(site_title)s.\n"
msgstr ""
"Ahoj,\n"
"\n"
"do překladu %(translation)s na %(site_title)s právě poprvé přispěl "
"%(username)s.\n"

#: html/mail/new_contributor_subject.txt:1
#, python-format
msgid "New contributor in %(translation)s"
msgstr "Nový přispěvatel v %(translation)s"

#: html/mail/new_string.txt:1
#, python-format
msgid ""
"Hi,\n"
"\n"
"there are new strings to translate on %(translation)s at %(site_title)s.\n"
msgstr ""
"Ahoj,\n"
"\n"
"v překladu %(translation)s na %(site_title)s jsou nové řetězce k přeložení.\n"

#: html/mail/new_string_subject.txt:1
#, python-format
msgid "New string to translate in %(translation)s"
msgstr "Nový řetězec k překladu v %(translation)s"

#: html/mail/new_suggestion.txt:1
#, python-format
msgid ""
"Hi,\n"
"\n"
"there is new suggestion evaluate on %(translation)s at %(site_title)s.\n"
msgstr ""
"Ahoj,\n"
"\n"
"v překladu %(translation)s na %(site_title)s přibyl nový návrh.\n"

#: html/mail/new_suggestion.txt:14
msgid "You can review it at:"
msgstr "Můžete ho posoudit na:"

#: html/mail/new_suggestion_subject.txt:1
#, python-format
msgid "New suggestion in %(translation)s"
msgstr "Nový návrh překladu v %(translation)s"

#: html/registration/activate.html:7
msgid "Your account could not be activated"
msgstr "Váš účet nemohl být aktivován"

#: html/registration/activate.html:9
#, python-format
msgid ""
"This may be because it is already active or because you waited over %(days)s "
"day to activate it."
msgid_plural ""
"This may be because it is already active or because you waited over %(days)s "
"days to activate it."
msgstr[0] ""
"Buď je již aktivován nebo jste s aktivací čekali déle než %(days)s den."
msgstr[1] ""
"Buď je již aktivován nebo jste s aktivací čekali déle než %(days)s dny."
msgstr[2] ""
"Buď je již aktivován nebo jste s aktivací čekali déle než %(days)s dní."

#: html/registration/activate.html:12
#, python-format
msgid ""
"If this is not the case, please <a href=\"%(contact_url)s\">contact</a> the "
"website administrator. Otherwise, you may <a href=\"%(reg_url)s\">register "
"again</a>."
msgstr ""
"Pokud tomu tak není, prosíme <a href=\"%(contact_url)s\">kontaktujte</a> "
"správce serveru. V opačném případě se můžete <a href=\"%(reg_url)s"
"\">zaregistrovat znovu."

#: html/registration/activation_complete.html:8
msgid "Thank you. Your account is now activated."
msgstr "Děkujeme. Váš účet byl aktivován."

#: html/registration/activation_complete.html:12
#, python-format
msgid ""
"You might want to <a href=\"%(profile_url)s\">adjust your profile</a> now."
msgstr ""
"Nyní je ten správný čas <a href=\"%(profile_url)s\">upravit váš profil</a>."

#: html/registration/activation_email.txt:1
#, python-format
msgid ""
"Hi,\n"
"\n"
"This is an automatic email to help you complete your registration\n"
"with %(site_title)s.\n"
"\n"
"Please open the following link in your web browser. If the link\n"
"is split over several lines, you may need to copy it in the\n"
"address bar."
msgstr ""
"Dobrý den,\n"
"\n"
"toto je automatický email pro potvrzení registrace\n"
"na %(site_title)s.\n"
"\n"
"Prosíme otevřete následující odkaz ve vašem prohlížeči. Pokud\n"
"je odkaz rozdělen na několik řádek, možná ho budete muset \n"
"zkopírovat do adresního řádku prohlížeče."

#: html/registration/activation_email.txt:12
#, python-format
msgid ""
"\n"
"If there is a problem with your registration, please reply to\n"
"this email.\n"
"\n"
"Best regards,\n"
"%(site_title)s\n"
msgstr ""
"\n"
"Pokud máte problémy s registrací, odpovězte na tento mail.\n"
"\n"
"S pozdravem\n"
"%(site_title)s\n"

#: html/registration/activation_email_subject.txt:1
#, python-format
msgid "Your registration on %(site_title)s"
msgstr "Vaše registrace na %(site_title)s"

#: html/registration/login.html:11
msgid "This username/password combination was not found. Please try again."
msgstr ""
"Toto uživatelské jméno a heslo nebyly nalezeny. Prosím zkuste to znovu."

#: html/registration/login.html:37
#, python-format
msgid ""
"Do not have an account yet? You can <a href=\"%(register_url)s\">register</"
"a>."
msgstr ""
"Nemáte ještě účet? Můžete se <a href=\"%(register_url)s\">zaregistrovat</a>."

#: html/registration/login.html:43
#, python-format
msgid "Forgot your password? You can <a href=\"%(reset_url)s\">reset it</a>."
msgstr ""
"Zapomněli jste heslo? Můžete si <a href=\"%(reset_url)s\">ho obnovit</a>."

#: html/registration/logout.html:7
msgid "Thanks for using Weblate!"
msgstr "Děkujeme za použití Weblate!"

#: html/registration/logout.html:9
msgid "Log in again"
msgstr "Přihlásit znovu"

#: html/registration/password_change_done.html:6
msgid "Your password was changed."
msgstr "Vaše heslo bylo změněno."

#: html/registration/password_change_form.html:11
msgid "Please correct the error below."
msgid_plural "Please correct the errors below."
msgstr[0] "Prosím opravte níže uvedenou chybu."
msgstr[1] "Prosím opravte níže uvedené chyby."
msgstr[2] "Prosím opravte níže uvedené chyby."

#: html/registration/password_change_form.html:17
msgid ""
"Please enter your old password, for security's sake, and then enter your new "
"password twice so we can verify you typed it in correctly."
msgstr ""
"Vložte svoje současné heslo a poté vložte dvakrát heslo nové. Omezíme tak "
"možnost překlepu."

#: html/registration/password_change_form.html:22
#: html/registration/password_reset_confirm.html:14
msgid "Change my password"
msgstr "Změnit heslo"

#: html/registration/password_reset_complete.html:6
msgid "Your password has been set.  You may go ahead and log in now."
msgstr "Vaše heslo bylo nastaveno. Nyní se můžete přihlásit."

#: html/registration/password_reset_complete.html:8
msgid "Log in"
msgstr "Přihlásit"

#: html/registration/password_reset_confirm.html:8
msgid ""
"Please enter your new password twice so we can verify you typed it in "
"correctly."
msgstr "Vložte dvakrát nové heslo. Tak ověříme, že bylo zadáno správně."

#: html/registration/password_reset_confirm.html:19
msgid ""
"The password reset link is invalid, possibly because it has already been "
"used. Please request a new password reset."
msgstr ""
"Odkaz pro obnovení hesla byl neplatný, možná již byl použit. Požádejte o "
"obnovení hesla znovu."

#: html/registration/password_reset_done.html:7
msgid ""
"We've e-mailed you instructions for setting your password to the e-mail "
"address you submitted. You should be receiving it shortly."
msgstr ""
"Poslali jsme vám e-mailem pokyny pro nastavení hesla na vámi zadanou e-"
"mailovou adresu. Za chvíli by měly dorazit do vaší schránky."

#: html/registration/password_reset_email.html:2
#, python-format
msgid ""
"You're receiving this e-mail because you requested a password reset for your "
"user account at %(site_name)s."
msgstr ""
"Obdrželi jste tento e-mail, protože byl vyžádán reset hesla pro vaše "
"uživatelské jméno na %(site_name)s."

#: html/registration/password_reset_email.html:4
msgid "Please go to the following page and choose a new password:"
msgstr "Přejděte na následující stránku a zadejte nové heslo:"

#: html/registration/password_reset_email.html:8
msgid "Your username, in case you've forgotten:"
msgstr "Pro jistotu vaše uživatelské jméno:"

#: html/registration/password_reset_email.html:10
msgid "Thanks for using our site!"
msgstr "Děkujeme za používání našeho webu!"

#: html/registration/password_reset_email.html:12
#, python-format
msgid "The %(site_name)s team"
msgstr "Tým aplikace %(site_name)s"

#: html/registration/password_reset_form.html:6
msgid ""
"Forgotten your password? Enter your e-mail address below, and we'll e-mail "
"instructions for setting a new one."
msgstr ""
"Zapomněl(a) jste své současné heslo? Vložte svou e-mailovou adresu a e-"
"mailem obdržíte pokyny pro nastavení nového."

#: html/registration/password_reset_form.html:10
msgid "Reset my password"
msgstr "Obnovit heslo"

#: html/registration/registration_closed.html:9
#, python-format
msgid ""
"Sorry, but registrations on this site are disabled. You can <a href="
"\"%(contact_url)s\">contact us</a> for more details."
msgstr ""
"Omlouváme se, ale registrace na tomto webu jsou zakázány. Pro další "
"informace nás můžete <a href=\"%(contact_url)s\">kontaktovat</a>."

#: html/registration/registration_complete.html:7
msgid ""
"Thank you for registering. You will very soon receive an email with a "
"confirmation link. Please follow this link in order to complete your "
"registration."
msgstr ""
"Děkujeme za registraci. Brzy vám přijde email s odkazem na potvrzení "
"registrace. Prosím následujte jej pro dokončení registrace."

#: html/registration/registration_complete.html:11
#, python-format
msgid ""
"If you don't receive it shortly, please check your spam folder. If it's not "
"there, please <a href=\"%(contact_url)s?subject=Lost activation code"
"\">contact us</a>."
msgstr ""
"Pokud vám email během chvíle nedorazí, podívejte se do složky s nevyžádanou "
"poštou. Pokud ho nenajdete ani tam, prosím <a href=\"%(contact_url)s?"
"subject=Lost activation code\">kontaktujte nás</a>."

#: html/registration/registration_form.html:11
msgid "Please fix errors in registration form."
msgstr "Prosím opravte chyby v registračním formuláři."

#: html/registration/registration_form.html:23
msgid ""
"By registering you agree to use your name and email in Git commits and your "
"contribution to be licensed under same license as translated content."
msgstr ""
"Registrací souhlasíte s použitím vašeho jména a emailu v commitech do Gitu a "
"licencováním vašich příspěvků pod stejnou licencí jako byl překládaný obsah."

#: lang/i18n.py:32
msgid "Afrikaans"
msgstr "afrikánština"

#: lang/i18n.py:33
msgid "Akan"
msgstr "akanština"

#: lang/i18n.py:34
msgid "Albanian"
msgstr "albánština"

#: lang/i18n.py:35
msgid "Amharic"
msgstr "amharština"

#: lang/i18n.py:36
msgid "Arabic"
msgstr "arabština"

#: lang/i18n.py:37
msgid "Aragonese"
msgstr "aragonština"

#: lang/i18n.py:38
msgid "Armenian"
msgstr "arménština"

#: lang/i18n.py:39
msgid "Asturian"
msgstr "asturština"

#: lang/i18n.py:40
msgid "Azerbaijani"
msgstr "ázerbájdžánština"

#: lang/i18n.py:41
msgid "Basque"
msgstr "baskičtina"

#: lang/i18n.py:42
msgid "Belarusian"
msgstr "běloruština"

#: lang/i18n.py:43
msgid "Belarusian (latin)"
msgstr "běloruština (latinkou)"

#: lang/i18n.py:44
msgid "Bengali"
msgstr "bengálština"

#: lang/i18n.py:45
msgid "Bengali (India)"
msgstr "bengálština (Indie)"

#: lang/i18n.py:46
msgid "Bosnian"
msgstr "bosenština"

#: lang/i18n.py:47
msgid "Breton"
msgstr "bretoňština"

#: lang/i18n.py:48
msgid "Bulgarian"
msgstr "bulharština"

#: lang/i18n.py:49 lang/i18n.py:50
msgid "Catalan"
msgstr "katalánština"

#: lang/i18n.py:51
msgid "Central Khmer"
msgstr "khmerština"

#: lang/i18n.py:52
msgid "Chinese (China)"
msgstr "čínština (Čína)"

#: lang/i18n.py:53
msgid "Chinese (Hong Kong)"
msgstr "čínština (Hongkong)"

#: lang/i18n.py:54
msgid "Chinese (Taiwan)"
msgstr "čínština (Taiwan)"

#: lang/i18n.py:55
msgid "Cornish"
msgstr "kornština"

#: lang/i18n.py:56
msgid "Croatian"
msgstr "chorvatština"

#: lang/i18n.py:57
msgid "Czech"
msgstr "čeština"

#: lang/i18n.py:58
msgid "Danish"
msgstr "dánština"

#: lang/i18n.py:59
msgid "Dutch"
msgstr "holandština"

#: lang/i18n.py:60
msgid "Dzongkha"
msgstr "dzongkä"

#: lang/i18n.py:61
msgid "English"
msgstr "angličtina"

#: lang/i18n.py:62
msgid "English (South Africa)"
msgstr "angličtina (Jižní Afrika)"

#: lang/i18n.py:63
msgid "English (United Kingdom)"
msgstr "angličtina (Velká Británie)"

#: lang/i18n.py:64
msgid "English (United States)"
msgstr "angličtina (Spojené Státy)"

#: lang/i18n.py:65
msgid "Esperanto"
msgstr "esperanto"

#: lang/i18n.py:66
msgid "Estonian"
msgstr "estonština"

#: lang/i18n.py:67
msgid "Faroese"
msgstr "faerština"

#: lang/i18n.py:68
msgid "Filipino"
msgstr "filipínština"

#: lang/i18n.py:69
msgid "Finnish"
msgstr "finština"

#: lang/i18n.py:70
msgid "French"
msgstr "francouzština"

#: lang/i18n.py:71
msgid "Frisian"
msgstr "fríština"

#: lang/i18n.py:72
msgid "Friulian"
msgstr "furlanština"

#: lang/i18n.py:73
msgid "Gaelic"
msgstr "gaelština"

#: lang/i18n.py:74
msgid "Galician"
msgstr "galicijština"

#: lang/i18n.py:75
msgid "Georgian"
msgstr "gruzínština"

#: lang/i18n.py:76
msgid "German"
msgstr "němčina"

#: lang/i18n.py:77
msgid "Greek"
msgstr "řečtina"

#: lang/i18n.py:78
msgid "Gujarati"
msgstr "gudžarátština"

#: lang/i18n.py:79
msgid "Gun"
msgstr "fonština"

#: lang/i18n.py:80
msgid "Hausa"
msgstr "hauština"

#: lang/i18n.py:81
msgid "Hebrew"
msgstr "hebrejština"

#: lang/i18n.py:82
msgid "Hindi"
msgstr "hindština"

#: lang/i18n.py:83
msgid "Hungarian"
msgstr "maďarština"

#: lang/i18n.py:84
msgid "Icelandic"
msgstr "islandština"

#: lang/i18n.py:85
msgid "Indonesian"
msgstr "indonéština"

#: lang/i18n.py:86
msgid "Interlingua"
msgstr "interlingua"

#: lang/i18n.py:87
msgid "Irish"
msgstr "irština"

#: lang/i18n.py:88
msgid "Italian"
msgstr "italština"

#: lang/i18n.py:89
msgid "Japanese"
msgstr "japonština"

#: lang/i18n.py:90
msgid "Javanese"
msgstr "javánština"

#: lang/i18n.py:91
msgid "Kannada"
msgstr "kannadština"

#: lang/i18n.py:92
msgid "Kashubian"
msgstr "kašubština"

#: lang/i18n.py:93
msgid "Kazakh"
msgstr "kazaština"

#: lang/i18n.py:94
msgid "Kirghiz"
msgstr "kyrgyzština"

#: lang/i18n.py:95
msgid "Korean"
msgstr "korejština"

#: lang/i18n.py:96
msgid "Kurdish"
msgstr "kurdština"

#: lang/i18n.py:97
msgid "Kurdish Sorani"
msgstr "kurdština sorání"

#: lang/i18n.py:98
msgid "Lao"
msgstr "laoština"

#: lang/i18n.py:99
msgid "Latvian"
msgstr "lotyština"

#: lang/i18n.py:100
msgid "Lingala"
msgstr "ngalština"

#: lang/i18n.py:101
msgid "Lithuanian"
msgstr "litevština"

#: lang/i18n.py:102
msgid "Luxembourgish"
msgstr "lucemburština"

#: lang/i18n.py:103
msgid "Macedonian"
msgstr "makedonština"

#: lang/i18n.py:104
msgid "Maithili"
msgstr "maithilština"

#: lang/i18n.py:105
msgid "Malagasy"
msgstr "malgaština"

#: lang/i18n.py:106
msgid "Malay"
msgstr "malajština"

#: lang/i18n.py:107
msgid "Malayalam"
msgstr "malajálamština"

#: lang/i18n.py:108
msgid "Maltese"
msgstr "maltština"

#: lang/i18n.py:109
msgid "Maori"
msgstr "maorština"

#: lang/i18n.py:110
msgid "Mapudungun"
msgstr "araukánština"

#: lang/i18n.py:111
msgid "Marathi"
msgstr "maráthština"

#: lang/i18n.py:112
msgid "Mongolian"
msgstr "mongolština"

#: lang/i18n.py:113
msgid "Morisyen"
msgstr "mauretánština"

#: lang/i18n.py:114
msgid "Nahuatl languages"
msgstr "aztéčtina"

#: lang/i18n.py:115
msgid "Neapolitan"
msgstr "neapolština"

#: lang/i18n.py:116
msgid "Nepali"
msgstr "nepálština"

#: lang/i18n.py:117
msgid "Norwegian Bokmål"
msgstr "norština (Bokmål)"

#: lang/i18n.py:118
msgid "Norwegian Nynorsk"
msgstr "norština (Nynorsk)"

#: lang/i18n.py:119
msgid "Occitan"
msgstr "okcitánština"

#: lang/i18n.py:120
msgid "Oriya"
msgstr "urijština"

#: lang/i18n.py:121
msgid "Papiamento"
msgstr "papiamento"

#: lang/i18n.py:122
msgid "Pedi"
msgstr "sothoština (severní)"

#: lang/i18n.py:123
msgid "Persian"
msgstr "perština"

#: lang/i18n.py:124
msgid "Piemontese"
msgstr "piemontština"

#: lang/i18n.py:125
msgid "Polish"
msgstr "polština"

#: lang/i18n.py:126
msgid "Portuguese"
msgstr "portugalština"

#: lang/i18n.py:127
msgid "Portuguese (Brazil)"
msgstr "portugalština (Brazílie)"

#: lang/i18n.py:128
msgid "Portuguese (Portugal)"
msgstr "portugalština (Portugalsko)"

#: lang/i18n.py:129
msgid "Punjabi"
msgstr "pandžábština"

#: lang/i18n.py:130
msgid "Pushto"
msgstr "paštština"

#: lang/i18n.py:131
msgid "Romanian"
msgstr "rumunština"

#: lang/i18n.py:132
msgid "Romansh"
msgstr "rétorománština"

#: lang/i18n.py:133
msgid "Russian"
msgstr "ruština"

#: lang/i18n.py:134
msgid "Scots"
msgstr "skotština"

#: lang/i18n.py:135
msgid "Serbian"
msgstr "srbština"

#: lang/i18n.py:136
msgid "Serbian (latin)"
msgstr "srbština (latinkou)"

#: lang/i18n.py:137
msgid "Serbian (cyrillic)"
msgstr "srbština (cyrilicí)"

#: lang/i18n.py:138
msgid "Sinhala"
msgstr "sinhálština"

#: lang/i18n.py:139
msgid "Slovak"
msgstr "slovenština"

#: lang/i18n.py:140
msgid "Slovenian"
msgstr "slovinština"

#: lang/i18n.py:141
msgid "Somali"
msgstr "somálština"

#: lang/i18n.py:142
msgid "Songhai languages"
msgstr "songhaiština"

#: lang/i18n.py:143
msgid "Sotho"
msgstr "sothoština (jižní)"

#: lang/i18n.py:144
msgid "Spanish"
msgstr "španělština"

#: lang/i18n.py:145
msgid "Sundanese"
msgstr "sundánština"

#: lang/i18n.py:146
msgid "Swahili"
msgstr "svahilština"

#: lang/i18n.py:147
msgid "Swedish"
msgstr "švédština"

#: lang/i18n.py:148
msgid "Tajik"
msgstr "tádžičtina"

#: lang/i18n.py:149
msgid "Tamil"
msgstr "tamilština"

#: lang/i18n.py:150
msgid "Tatar"
msgstr "tatarština"

#: lang/i18n.py:151
msgid "Telugu"
msgstr "telužština"

#: lang/i18n.py:152
msgid "Thai"
msgstr "thajština"

#: lang/i18n.py:153
msgid "Tibetan"
msgstr "tibetština"

#: lang/i18n.py:154
msgid "Tigrinya"
msgstr "tigriňa"

#: lang/i18n.py:155
msgid "Turkish"
msgstr "turečtina"

#: lang/i18n.py:156
msgid "Turkmen"
msgstr "turkmenština"

#: lang/i18n.py:157
msgid "Uighur"
msgstr "ujgurština"

#: lang/i18n.py:158
msgid "Ukrainian"
msgstr "ukrajinština"

#: lang/i18n.py:159
msgid "Urdu"
msgstr "urdština"

#: lang/i18n.py:160
msgid "Uzbek"
msgstr "uzbečtina"

#: lang/i18n.py:161
msgid "Uzbek (latin)"
msgstr "uzbečtina (latinkou)"

#: lang/i18n.py:162
msgid "Vietnamese"
msgstr "vietnamština"

#: lang/i18n.py:163
msgid "Walloon"
msgstr "valonština"

#: lang/i18n.py:164
msgid "Welsh"
msgstr "welština"

#: lang/i18n.py:165
msgid "Yoruba"
msgstr "jorubština"

#: lang/i18n.py:166
msgid "Zulu"
msgstr "zulština"

#: lang/models.py:337
msgid "Singular"
msgstr "Jednotné číslo"

#: lang/models.py:339
msgid "Plural"
msgstr "Množné číslo"

#: lang/models.py:340
#, python-format
msgid "Plural form %d"
msgstr "Množný tvar %d"

#: trans/admin_views.py:51 trans/admin_views.py:55
msgid "Failed to generate key!"
msgstr "Nepodařilo se vytvořit klíč!"

#: trans/admin_views.py:53
msgid "Created new SSH key."
msgstr "Byl vytvořen nový SSH klíč."

#: trans/checks.py:265
msgid "Not translated"
msgstr "Nepřeloženo"

#: trans/checks.py:266
msgid "Source and translated strings are same"
msgstr "Přeložený řetězec je stejný jako zdroj"

#: trans/checks.py:310
msgid "Starting newline"
msgstr "Počáteční nový řádek"

#: trans/checks.py:311
msgid "Source and translation do not both start with a newline"
msgstr "Překlad a zdroj oba nezačínají novým řádkem"

#: trans/checks.py:321
msgid "Trailing newline"
msgstr "Koncový nový řádek"

#: trans/checks.py:322
msgid "Source and translation do not both end with a newline"
msgstr "Překlad a zdroj oba nekončí novým řádkem"

#: trans/checks.py:332
msgid "Starting spaces"
msgstr "Počáteční mezery"

#: trans/checks.py:333
msgid "Source and translation do not both start with same number of spaces"
msgstr "Překlad a zdroj oba nezačínají stejným počtem mezer"

#: trans/checks.py:356
msgid "Trailing space"
msgstr "Koncová mezera"

#: trans/checks.py:357
msgid "Source and translation do not both end with a space"
msgstr "Překlad a zdroj oba nekončí mezerou"

#: trans/checks.py:375
msgid "Trailing stop"
msgstr "Koncová tečka"

#: trans/checks.py:376
msgid "Source and translation do not both end with a full stop"
msgstr "Překlad a zdroj oba nekončí tečkou"

#: trans/checks.py:393
msgid "Trailing colon"
msgstr "Koncová dvojtečka"

#: trans/checks.py:394
msgid ""
"Source and translation do not both end with a colon or colon is not "
"correctly spaced"
msgstr "Překlad a zdroj oba nekončí dvojtečkou nebo kolem ní chybí mezery"

#: trans/checks.py:418
msgid "Trailing question"
msgstr "Koncový otazník"

#: trans/checks.py:419
msgid ""
"Source and translation do not both end with a question mark or it is not "
"correctly spaced"
msgstr "Překlad a zdroj oba nekončí otazníkem nebo kolem něj chybí mezery"

#: trans/checks.py:436
msgid "Trailing exclamation"
msgstr "Koncový vykřičník"

#: trans/checks.py:437
msgid ""
"Source and translation do not both end with an exclamation mark or it is not "
"correctly spaced"
msgstr "Překlad a zdroj oba nekončí vykřičníkem nebo kolem něj chybí mezery"

#: trans/checks.py:460
msgid "Trailing ellipsis"
msgstr "Koncová výpustka"

#: trans/checks.py:461
msgid "Source and translation do not both end with an ellipsis"
msgstr "Překlad a zdroj oba nekončí výpustky"

#: trans/checks.py:474
msgid "Python format"
msgstr "Formát Pythonu"

#: trans/checks.py:475 trans/checks.py:488 trans/checks.py:501
msgid "Format string does not match source"
msgstr "Formátovací řetězec v překladu neodpovídá zdroji"

#: trans/checks.py:487
msgid "PHP format"
msgstr "Formát PHP"

#: trans/checks.py:500
msgid "C format"
msgstr "Formát C"

#: trans/checks.py:514
msgid "Missing plurals"
msgstr "Chybí plurál"

#: trans/checks.py:515
msgid "Some plural forms are not translated"
msgstr "Některé množné tvary nejsou přeložené"

#: trans/checks.py:532
msgid "Inconsistent"
msgstr "Nekonzistentní"

#: trans/checks.py:533
msgid "This message has more than one translation in this project"
msgstr "Řetězec má v tomto projektu více rozdílných překladů"

#: trans/checks.py:557
msgid "Invalid text direction"
msgstr "Chybný směr textu"

#: trans/checks.py:558
msgid "Text direction can be either LTR or RTL"
msgstr "Směr textu musí být LTR nebo RTL"

#: trans/checks.py:585
msgid "Mismatched \\n"
msgstr "Neodpovídající \\n"

#: trans/checks.py:586
msgid "Number of \\n in translation does not match source"
msgstr "Počet \\n v překladu neodpovídá zdroji"

#: trans/checks.py:593
msgid "Mismatched BBcode"
msgstr "Neodpovídající BBcode"

#: trans/checks.py:594
msgid "BBcode in translation does not match source"
msgstr "BBcode v překladu neodpovídá zdroji"

#: trans/checks.py:612
msgid "Optional plural"
msgstr "Volitelný plurál"

#: trans/checks.py:613
msgid "The string is optionaly used as plural, but not using plural forms"
msgstr "Řetězec je občas používán jako plurál, ale nepoužívá množné tvary"

#: trans/checks.py:625
msgid "Ellipsis"
msgstr "Výpustka"

#: trans/checks.py:626
<<<<<<< HEAD
msgid "The string uses three commas (...) instead of ellipsis character (…)"
msgstr ""
=======
msgid "The string uses three commans (...) instead of ellipsis character (…)"
msgstr "Řetězec používá tři tečky (...) namísto výpustky (…)"
>>>>>>> 4f0998a7

#: trans/forms.py:82
msgid ""
"This equation identifies which plural form will be used based on given count "
"(n)."
msgstr ""
"Podle této rovnice je zvolen použitý množný tvar v závislosti na daném počtu "
"(n)."

#: trans/forms.py:83
msgid "Plural equation"
msgstr "Rovnice množných tvarů"

#: trans/forms.py:121
msgctxt "Checkbox for marking translation fuzzy"
msgid "Fuzzy"
msgstr "Nejasný"

#: trans/forms.py:138 trans/forms.py:226
msgid "File"
msgstr "Soubor"

#: trans/forms.py:140
msgid "Merge file header"
msgstr "Sloučit hlavičku souboru"

#: trans/forms.py:141
msgid "Merges content of file header into the translation."
msgstr "Sloučit obsah hlavičky souboru do překladu."

#: trans/forms.py:148
msgid "Overwrite existing translations"
msgstr "Přepsat stávající překlady"

#: trans/forms.py:154
msgid "Author name"
msgstr "Jméno autora"

#: trans/forms.py:156 trans/forms.py:161
msgid "Keep empty for using currently logged in user."
msgstr "Ponechte prázdné pro použití přihlášeného uživatele."

#: trans/forms.py:159
msgid "Author email"
msgstr "Email autora"

#: trans/forms.py:165
msgid "Query"
msgstr "Dotaz"

#: trans/forms.py:167
msgid "Exact match"
msgstr "Přesná shoda"

#: trans/forms.py:172
msgid "Search in source strings"
msgstr "Vyhledávat ve zdrojových řetězcích"

#: trans/forms.py:177
msgid "Search in target strings"
msgstr "Vyhledávat ve přeložených řetězcích"

#: trans/forms.py:182
msgid "Search in context strings"
msgstr "Vyhledávat ve řetězcích kontextu"

#: trans/forms.py:193
msgid "Overwrite strings"
msgstr "Přepsat překlady"

#: trans/forms.py:198
msgid "Replace inconsistent"
msgstr "Nahradit nekonzistentní"

#: trans/forms.py:203
msgid "Subproject to use"
msgstr "Použité podprojekty"

#: trans/forms.py:219
msgid "All subprojects"
msgstr "Všechny podprojekty"

#: trans/forms.py:228
msgid "Overwrite existing"
msgstr "Přepsat stávající"

#: trans/forms.py:233
msgid "Starting date"
msgstr "Počáteční datum"

#: trans/forms.py:243
msgid "Starting letter"
msgstr "Počáteční písmeno"

#: trans/forms.py:244
msgid "Any"
msgstr "Jakékoliv"

#: trans/models.py:107
msgid "Automatic detection"
msgstr "Automaticky"

#: trans/models.py:111
msgid "Gettext PO file"
msgstr "PO soubor Gettextu"

#: trans/models.py:116
msgid "XLIFF Translation File"
msgstr "Překladový soubor XLIFF"

#: trans/models.py:120
msgid "Qt Linguist Translation File"
msgstr "Překladový soubor Qt Linguistu"

#: trans/models.py:124
msgid "OS X Strings"
msgstr "Řetězce OS X"

#: trans/models.py:129
msgid "Java Properties"
msgstr "Vlastnosti Javy"

#: trans/models.py:137
msgid "Java Properties (UTF-8)"
msgstr "Vlastnosti Javy (UTF-8)"

#: trans/models.py:148 trans/models.py:155
msgid "Android String Resource"
msgstr "Textové zdroje pro Android"

#: trans/models.py:189 trans/models.py:195
#, python-format
msgid "Bad format string (%s)"
msgstr "Chybný formátovací řetězec (%s)"

#: trans/models.py:199
msgid "File mask does not contain * as a language placeholder!"
msgstr "Maska souborů neobsahuje * na místě jazyka!"

#: trans/models.py:220
msgid "Can not link to linked repository!"
msgstr "Nelze odkázat na git repozitář, který již je odkazem!"

#: trans/models.py:222
msgid "Invalid link to repository!"
msgstr "Chybný odkaz na git repozitář!"

#: trans/models.py:225
msgid "Use contact form"
msgstr "Použít kontaktní formulář"

#: trans/models.py:226
msgid "Point to translation instructions URL"
msgstr "Odkázat na instrukce pro překladatele"

#: trans/models.py:229
msgid "Merge"
msgstr "Sloučit"

#: trans/models.py:230
msgid "Rebase"
msgstr "Přeskládání"

#: trans/models.py:237
msgid "Project website"
msgstr "Stránky projektu"

#: trans/models.py:241
msgid "Email conference for translators"
msgstr "Emailová konference pro překladatele"

#: trans/models.py:245
msgid "URL with instructions for translators"
msgstr "URL návodu pro překladatele"

#: trans/models.py:252
msgid "How to handle requests for creating new languages."
msgstr "Jak se mají řešit požadavky na nové překlady."

#: trans/models.py:255
msgid "Merge style"
msgstr "Způsob slučování"

#: trans/models.py:259
msgid ""
"Define whether Weblate should merge upstream repository or rebase changes "
"onto it."
msgstr ""
"Zvolte zda má Weblate sloučit vzdálený repozitář nebo přeskládat změny."

#: trans/models.py:265
#, python-format
msgid ""
"You can use %(language)s, %(subproject)s or %(project)s for language "
"shortcut, subproject or project names."
msgstr ""
"Můžete použít %(language)s, %(subproject)s nebo %(project)s pro zkratku "
"jazyka, jméno podprojektu nebo projektu."

#: trans/models.py:279
msgid "Whether the repository should be pushed upstream on every commit."
msgstr "Zda má být repozitář odeslán při každém zapsání změn."

#: trans/models.py:284
msgid ""
"Whether the Translation-Team in file headers should be updated by Weblate."
msgstr "Jestli má být hlavička Translation-Team aktualizována Weblate."

#: trans/models.py:292
msgid ""
"Please either fill in instructions URL or use different option for adding "
"new language."
msgstr ""
"Prosím zadejte URL s instrukcemi nebo zvolte jinou možnost přidávání nového "
"jazyka."

#: trans/models.py:448
msgid "Name to display"
msgstr "Zobrazené jméno"

#: trans/models.py:452
msgid "Name used in URLs"
msgstr "Jméno použité v URL"

#: trans/models.py:457
msgid ""
"URL of Git repository, use weblate://project/subproject for sharing with "
"other subproject."
msgstr ""
"URL Gitového repozitáře, použijte weblate://projekt/podprojekt pro sdílení s "
"jiným podprojektem."

#: trans/models.py:462
msgid "URL of push Git repository"
msgstr "URL pro odesílání do Git repozitáře"

#: trans/models.py:466
#, python-format
msgid ""
"Link to repository browser, use %(branch)s for branch, %(file)s and %(line)s "
"as filename and line placeholders."
msgstr ""
"Odkaz na prohlížení Gitu, použijte %(branch)s místo větve, %(file)s a "
"%(line)s místo jména souboru a řádky."

#: trans/models.py:471
msgid ""
"Email address where errors in source string will be reported, keep empty for "
"no emails."
msgstr ""
"E-mailová adresa, na kterou budou hlášeny chyby ve zdrojových řetězcích. "
"Ponechte prázdné pokud je nechcete zasílat."

#: trans/models.py:476
msgid "Git branch to translate"
msgstr "Větev Gitu k překladu"

#: trans/models.py:481
msgid ""
"Path of files to translate, use * instead of language code, for example: po/"
"*.po or locale/*/LC_MESSAGES/django.po."
msgstr ""
"Cesta souborů k překladu, použijte * místo kódu jazyka, například: po/*.po "
"nebo locale/*/LC_MESSAGES/django.po."

#: trans/models.py:486
msgid ""
"Filename of translations template, this is recommended to use for "
"translations which store only translated string like Android resource "
"strings."
msgstr ""
"Jméno souboru s šablonou překladu, toto je potřeba jen pro překlady, které "
"ukládají jen přeložené řetězce jako například překlady pro Android."

#: trans/models.py:492
msgid "Automatic detection might fail for some formats and is slightly slower."
msgstr ""
"Automatická detekce nemusí pro některé formáty fungovat a je trochu "
"pomalejší."

#: trans/models.py:496
msgid "Whether subproject is locked for translation updates."
msgstr "Jestli je projekt zamknutý pro překlady."

#: trans/models.py:656
#, python-format
msgid "Failed to fetch git repository: %s"
msgstr "Nepodařilo se stáhnout Git repozitář: %s"

#: trans/models.py:736
#, python-format
msgid "Push is disabled for %s."
msgstr "Odesílání je vypnuté pro %s."

#: trans/models.py:768
#, python-format
msgid "Failed to push to remote branch on %s."
msgstr "Nepodařilo se odeslat do vzdálené větve %s."

#: trans/models.py:794
#, python-format
msgid "Failed to reset to remote branch on %s."
msgstr "Nepodařilo se resetovat na vzdálenou větev %s."

#: trans/models.py:848
#, python-format
msgid "Failed to merge remote branch into %s."
msgstr "Nepodařilo se sloučit vzdálenou větev do %s."

#: trans/models.py:875
#, python-format
msgid "Failed to rebase our branch onto remote branch %s."
msgstr "Nepodařilo se přeskládat změny na vzdálenou větev %s."

#: trans/models.py:982
msgid "The mask did not match any files!"
msgstr "Masce neodpovídají žádné soubory!"

#: trans/models.py:987
msgid ""
"There are more files for single language, please adjust the mask and use "
"subprojects for translating different resources."
msgstr ""
"Bylo nalezeno více souborů pro jeden jazyk. Prosím opravte masku a použijte "
"podprojekty pro překládání různých souborů."

#: trans/models.py:1002
#, python-format
msgid "Format of %d matched files could not be recognized."
msgstr "Nepodařilo ze rozpoznat formát %d souborů."

#: trans/models.py:1007
#, python-format
msgid "Failed to parse %d matched files!"
msgstr "Nepodařilo ze zpracovat %d souborů!"

#: trans/models.py:1017
msgid "Format of translation template could not be recognized."
msgstr "Nepodařilo ze rozpoznat formát šablony překladů."

#: trans/models.py:1019
msgid "Failed to parse translation template."
msgstr "Nepodařilo se zpracovat šablonu překladů."

#: trans/models.py:1162
#, python-format
msgid ""
"Filename %s not found in repository! To add new translation, add language "
"file into repository."
msgstr ""
"Soubor %s nebyl nalezen v repozitáři! Chcete-li přidat nový překlad, "
"přidejte soubor s překladem do repozitáře."

#: trans/models.py:1166
#, python-format
msgid "Format of %s could not be recognized."
msgstr "Nepodařilo ze rozpoznat formát souboru %s."

#: trans/models.py:1168
#, python-format
msgid "Failed to parse file %(file)s: %(error)s"
msgstr "Nepodařilo ze zpracovat soubor %(file)s: %(error)s"

#: trans/models.py:1193 trans/views.py:393
msgid "This translation is currently locked for updates!"
msgstr "Tento překlad je v současné době uzamčen!"

#: trans/models.py:1201
#, python-format
msgid "This translation is locked by %(user)s for translation till %(time)s!"
msgstr "Tento překlad je do %(time)s uzamčen pro uživatele %(user)s!"

#: trans/models.py:1792 trans/models.py:1814
msgid "All strings"
msgstr "Všechny řetězce"

#: trans/models.py:1797 trans/models.py:1834
#, python-format
msgid "Strings with any failing checks (%d)"
msgstr "Řetězců s jakoukoliv selhavší kontrolou (%d)"

#: trans/models.py:1819
#, python-format
msgid "Not translated strings (%d)"
msgstr "Nepřeložených řetězců (%d)"

#: trans/models.py:1824
#, python-format
msgid "Fuzzy strings (%d)"
msgstr "Nejasných řetězců (%d)"

#: trans/models.py:1829
#, python-format
msgid "Strings with suggestions (%d)"
msgstr "Řetězců s návrhy (%d)"

#: trans/models.py:2088
msgid "Message not found in backend storage, it is probably corrupted."
msgstr ""
"Řetězec nebyl nalezen v překládaném souboru, pravděpodobně došlo k jeho "
"poškození."

#: trans/models.py:2181
#, python-format
msgid "unit ID %s"
msgstr "ID jednotky %s"

#: trans/views.py:73
msgid "Please set your full name in your profile."
msgstr "Prosím nastavte si v profilu vaše jméno."

#: trans/views.py:199
msgid "Dictionaries"
msgstr "Slovníky"

#: trans/views.py:222 trans/views.py:360
#, python-format
msgid "%(language)s dictionary for %(project)s"
msgstr "Slovník pro %(project)s - %(language)s"

#: trans/views.py:251
msgid "No words to import found in file."
msgstr "V souboru nebyla nalezena žádná slova k importu."

#: trans/views.py:253
#, python-format
msgid "Imported %d words from file."
msgstr "Ze souboru bylo importováno %d slov."

#: trans/views.py:255 trans/views.py:1288
#, python-format
msgid "File content merge failed: %s"
msgstr "Selhalo sloučení obsahu souborů: %s"

#: trans/views.py:257 trans/views.py:259 trans/views.py:441
msgid "Failed to process form!"
msgstr "Nepodařilo se zpracovat formulář!"

#: trans/views.py:439
msgid "Automatic translation completed."
msgstr "Automatický překlad byl dokončen."

#: trans/views.py:481
#, python-format
msgid "Review source strings in %s"
msgstr "Zkontrolovat zdrojové řetězce v %s"

#: trans/views.py:499
#, python-format
msgid "Source strings in %s"
msgstr "Zdrojové řetězce v %s"

#: trans/views.py:547 trans/views.py:557 trans/views.py:567
msgid "All pending translations were committed."
msgstr "Všechny čekající změny byly zapsány."

#: trans/views.py:577 trans/views.py:587 trans/views.py:597
msgid "All repositories were updated."
msgstr "Všechny repozitáře byly aktualizovány."

#: trans/views.py:607 trans/views.py:617 trans/views.py:627
msgid "All repositories were pushed."
msgstr "Všechny repozitáře byly odeslány."

#: trans/views.py:637 trans/views.py:647 trans/views.py:657
msgid "All repositories have been reset."
msgstr "Všechny repozitáře byly resetovány."

#: trans/views.py:669
msgid "Translation is now locked for you."
msgstr "Tento překlad byl pro vás uzamčen."

#: trans/views.py:681
msgid "Translation is now open for translation updates."
msgstr "Překlad je nyní přístupný pro překladání."

#: trans/views.py:695
msgid "Subproject is now locked for translation updates!"
msgstr "Podprojekt je nyní zamčen pro překlady!"

#: trans/views.py:707
msgid "Subproject is now open for translation updates."
msgstr "Podprojekt je nyní přístupný pro překlady."

#: trans/views.py:722
msgid "All subprojects are now locked for translation updates!"
msgstr "Všechny podprojekty byly zamčeny pro překlady!"

#: trans/views.py:735
msgid "Project is now open for translation updates."
msgstr "Projekt je nyní přístupný pro překladání."

#: trans/views.py:824
#, python-format
msgid "Search for \"%s\""
msgstr "Vyhledávání „%s“"

#: trans/views.py:828
msgid "Fuzzy strings"
msgstr "Nejasné řetězce"

#: trans/views.py:830
msgid "Not translated strings"
msgstr "Nepřeložené řetězce"

#: trans/views.py:832
msgid "Strings with suggestions"
msgstr "Řetězce s návrhy"

#: trans/views.py:834
msgid "Strings with any failing checks"
msgstr "Řetězce s jakoukoliv selhavší kontrolou"

#: trans/views.py:891
msgid "Your suggestion is empty!"
msgstr "Váš návrh je prázdný!"

#: trans/views.py:917
msgid "You need to log in to be able to save translations!"
msgstr "Pro ukládání překladů musíte být přihlášen!"

#: trans/views.py:920 trans/views.py:961
msgid "You don't have privileges to save translations!"
msgstr "Pro ukládání překladů nemáte oprávnění!"

#: trans/views.py:937
msgid "Some checks have failed on your translation!"
msgstr "Na vašem překladu selhaly některé kontroly!"

#: trans/views.py:955 trans/views.py:993
msgid "Message you wanted to translate is no longer available!"
msgstr "Řetězec, který jste chtěl přeložit, již není dostupný!"

#: trans/views.py:976
msgid "Can not merge different messages!"
msgstr "Nelze sloučit rozdílné řetězce!"

#: trans/views.py:999
msgid "You need to log in to be able to manage suggestions!"
msgstr "Pro práci s návrhy musíte být přihlášen!"

#: trans/views.py:1010
msgid "You do not have privilege to accept suggestions!"
msgstr "Pro přijmutí návrhu nemáte oprávnění!"

#: trans/views.py:1020
msgid "You do not have privilege to delete suggestions!"
msgstr "Pro odstranění návrhu nemáte oprávnění!"

#: trans/views.py:1044
msgid "Invalid suggestion!"
msgstr "Chybný návrh!"

#: trans/views.py:1101
msgid "You have reached end of translating."
msgstr "Jste na konci překládání."

#: trans/views.py:1284
msgid "File content successfully merged into translation."
msgstr "Obsah souboru byl úspěšně přidán do překladu."

#: trans/views.py:1286
msgid "There were no new strings in uploaded file."
msgstr "V nahraném souboru nebyly žádné nové řetězce."

#: trans/views.py:1299
msgid "Page Not Found"
msgstr "Stránka nenalezena"

#: trans/templatetags/translations.py:57
msgid "Tab character"
msgstr "Znak tabulátoru"

#: trans/templatetags/translations.py:107
msgid "New line"
msgstr "Nový řádek"

#~ msgid "No sources found!"
#~ msgstr "Nebyly nalezeny žádné zdrojové řetězce!"

#~ msgid "Dictionary"
#~ msgstr "Slovník"

#~ msgid "Words in dictionary"
#~ msgstr "Slovník"

#~ msgid "SSH"
#~ msgstr "SSH"

#~ msgid "Promote"
#~ msgstr "Propagace"

#~ msgid "Powered by <a href=\"http://weblate.org\">Weblate %(version)s</a>"
#~ msgstr ""
#~ "Provozováno na <a href=\"http://weblate.org\">Weblate %(version)s</a>"

#~ msgid ""
#~ "\n"
#~ "    Your account could not be activated.\n"
#~ "    This may be because it is already active or because you waited over \n"
#~ "    %(days)s day to activate it. \n"
#~ "    If this is not the case, please contact the website administrator. \n"
#~ "    Otherwise, you may <a href=\"%(reg_url)s\">register again.</a>\n"
#~ "    "
#~ msgid_plural ""
#~ "\n"
#~ "    Your account could not be activated.\n"
#~ "    This may be because it is already active or because you waited over \n"
#~ "    %(days)s days to activate it. \n"
#~ "    If this is not the case, please contact the website administrator. \n"
#~ "    Otherwise, you may <a href=\"%(reg_url)s\">register again.</a>\n"
#~ "    "
#~ msgstr[0] ""
#~ "\n"
#~ "    Váš účet nemohl být aktivován.\n"
#~ "    Buď je již aktivován nebo jste s aktivací čekali déle než\n"
#~ "    %(days)s den. \n"
#~ "    Pokud tomu tak není, prosíme kontaktujte správce serveru.\n"
#~ "    V opačném případě se můžete <a href=\"%(reg_url)s\">zaregistrovat "
#~ "znovu.</a>\n"
#~ "    "
#~ msgstr[1] ""
#~ "\n"
#~ "    Váš účet nemohl být aktivován.\n"
#~ "    Buď je již aktivován nebo jste s aktivací čekali déle než\n"
#~ "    %(days)s dny. \n"
#~ "    Pokud tomu tak není, prosíme kontaktujte správce serveru.\n"
#~ "    V opačném případě se můžete <a href=\"%(reg_url)s\">zaregistrovat "
#~ "znovu.</a>\n"
#~ "    "
#~ msgstr[2] ""
#~ "\n"
#~ "    Váš účet nemohl být aktivován.\n"
#~ "    Buď je již aktivován nebo jste s aktivací čekali déle než\n"
#~ "    %(days)s dnů. \n"
#~ "    Pokud tomu tak není, prosíme kontaktujte správce serveru.\n"
#~ "    V opačném případě se můžete <a href=\"%(reg_url)s\">zaregistrovat "
#~ "znovu.</a>\n"
#~ "    "

#~ msgid "Example:"
#~ msgstr "Příklad:"

#~ msgid "Actions"
#~ msgstr "Akce"

#~ msgid ""
#~ "There are some not commited changes, you might want to <a href=\"%(url)s"
#~ "\">commit them</a>."
#~ msgstr ""
#~ "Některé změny nejsou commitnuty, možná je budete chtít <a href=\"%(url)s"
#~ "\">commitnout</a>."

#~ msgid ""
#~ "There are also <a href=\"%(lang_url)s\">per language statistics</a> "
#~ "available."
#~ msgstr ""
#~ "Jsou dostupné i <a href=\"%(lang_url)s\">statistiky pro jednotlivé "
#~ "jazyky</a>."

#~ msgid "Users"
#~ msgstr "Uživatelé"

#, fuzzy
#~ msgid "Project "
#~ msgstr "Projekt"

#~ msgid "Source and translation do not both end with question mark"
#~ msgstr "Překlad a zdroj oba nekončí otazníkem"

#~ msgid "Source and translation do not both end with exclamation mark"
#~ msgstr "Překlad a zdroj oba nekončí vykřičníkem"

#~ msgid "Email address"
#~ msgstr "Emailová adresa"

#, fuzzy
#~ msgid ""
#~ "There are %(count)s strings, out of which %(translated)s%%%% is "
#~ "translated."
#~ msgstr ""
#~ "Překlad čítá %(count)s řetězců, ze kterých je %(translated)s%% přeloženo."

#~ msgid "(will be used as Git author)"
#~ msgstr "(bude použit jako autor v Gitu)"

#~ msgid "en"
#~ msgstr "cs"

#~ msgid "Download and upload"
#~ msgstr "Stáhnout a nahrát"

#~ msgid "(%(translated)s%% translated, %(fuzzy)s%% fuzzy)"
#~ msgstr "(%(translated)s%% přeloženo, %(fuzzy)s%% nejasných)"

#~ msgid "(%(translated)s%% translated)"
#~ msgstr "(%(translated)s%% přeloženo)"

#, fuzzy
#~ msgid "Save "
#~ msgstr "Uložit"

#~ msgid ""
#~ "\n"
#~ "    (%(translated)s%% translated, %(fuzzy)s%% fuzzy)\n"
#~ "    "
#~ msgstr ""
#~ "\n"
#~ "(%(translated)s%% přeloženo, %(fuzzy)s%% nejasných)\n"

#~ msgid ""
#~ "\n"
#~ "    (%(translated)s%% translated)\n"
#~ "    "
#~ msgstr ""
#~ "\n"
#~ "(%(translated)s%% přeloženo)"<|MERGE_RESOLUTION|>--- conflicted
+++ resolved
@@ -2410,13 +2410,8 @@
 msgstr "Výpustka"
 
 #: trans/checks.py:626
-<<<<<<< HEAD
 msgid "The string uses three commas (...) instead of ellipsis character (…)"
-msgstr ""
-=======
-msgid "The string uses three commans (...) instead of ellipsis character (…)"
 msgstr "Řetězec používá tři tečky (...) namísto výpustky (…)"
->>>>>>> 4f0998a7
 
 #: trans/forms.py:82
 msgid ""
